--- conflicted
+++ resolved
@@ -26,11 +26,8 @@
     compile project(':extern:spongycastle:pkix')
     compile project(':extern:spongycastle:prov')
     compile project(':extern:AppMsg:library')
-<<<<<<< HEAD
     compile project(':extern:SuperToasts:supertoasts')
-=======
     compile project(':extern:dnsjava')
->>>>>>> 70d45478
 
     // Dependencies for the `instrumentTest` task, make sure to list all your global dependencies here as well
     androidTestCompile 'junit:junit:4.10'
