/**
 * Copyright (c) 2013-2014 Philipp Jakubeit, Signe Rüsch, Dominik Schürmann
 *
 * Licensed under the Bouncy Castle License (MIT license). See LICENSE file for details.
 */

package org.sufficientlysecure.keychain.ui;

import android.content.Intent;
import android.os.Bundle;
import android.view.WindowManager;

import org.spongycastle.util.Arrays;
import org.sufficientlysecure.keychain.Constants;
import org.sufficientlysecure.keychain.R;
import org.sufficientlysecure.keychain.pgp.CanonicalizedSecretKey;
import org.sufficientlysecure.keychain.pgp.CanonicalizedSecretKeyRing;
import org.sufficientlysecure.keychain.provider.KeychainContract;
import org.sufficientlysecure.keychain.provider.ProviderHelper;
import org.sufficientlysecure.keychain.remote.CryptoInputParcelCacheService;
import org.sufficientlysecure.keychain.service.PassphraseCacheService;
import org.sufficientlysecure.keychain.service.input.CryptoInputParcel;
import org.sufficientlysecure.keychain.service.input.RequiredInputParcel;
import org.sufficientlysecure.keychain.ui.base.BaseNfcActivity;
import org.sufficientlysecure.keychain.util.Log;
import org.sufficientlysecure.keychain.util.Passphrase;
import org.sufficientlysecure.keychain.util.Preferences;

import java.io.IOException;
import java.nio.ByteBuffer;

/**
 * This class provides a communication interface to OpenPGP applications on ISO SmartCard compliant
 * NFC devices.
 * <p/>
 * For the full specs, see http://g10code.com/docs/openpgp-card-2.0.pdf
 */
public class NfcOperationActivity extends BaseNfcActivity {

    public static final String EXTRA_REQUIRED_INPUT = "required_input";

    // passthrough for OpenPgpService
    public static final String EXTRA_SERVICE_INTENT = "data";

    public static final String RESULT_DATA = "result_data";

    private RequiredInputParcel mRequiredInput;
    private Intent mServiceIntent;

    @Override
    protected void onCreate(Bundle savedInstanceState) {
        super.onCreate(savedInstanceState);
        Log.d(Constants.TAG, "NfcOperationActivity.onCreate");

        getWindow().addFlags(WindowManager.LayoutParams.FLAG_KEEP_SCREEN_ON);

        Intent intent = getIntent();
        Bundle data = intent.getExtras();

        mRequiredInput = data.getParcelable(EXTRA_REQUIRED_INPUT);
        mServiceIntent = data.getParcelable(EXTRA_SERVICE_INTENT);

<<<<<<< HEAD
        if (mRequiredInput.mType != RequiredInputParcel.RequiredInputType.NFC_KEYTOCARD) {
            obtainYubiKeyPin(RequiredInputParcel.createRequiredPassphrase(mRequiredInput));
        }
=======
        // obtain passphrase for this subkey
        obtainYubiKeyPin(mRequiredInput);
>>>>>>> c4d39205
    }

    @Override
    protected void initLayout() {
        setContentView(R.layout.nfc_activity);
    }

    @Override
    protected void onNfcPerform() throws IOException {

        CryptoInputParcel inputParcel = new CryptoInputParcel(mRequiredInput.mSignatureTime);

        switch (mRequiredInput.mType) {
            case NFC_DECRYPT: {
                for (int i = 0; i < mRequiredInput.mInputHashes.length; i++) {
                    byte[] hash = mRequiredInput.mInputHashes[i];
                    byte[] decryptedSessionKey = nfcDecryptSessionKey(hash);
                    inputParcel.addCryptoData(hash, decryptedSessionKey);
                }
                break;
            }
            case NFC_SIGN: {
                for (int i = 0; i < mRequiredInput.mInputHashes.length; i++) {
                    byte[] hash = mRequiredInput.mInputHashes[i];
                    int algo = mRequiredInput.mSignAlgos[i];
                    byte[] signedHash = nfcCalculateSignature(hash, algo);
                    inputParcel.addCryptoData(hash, signedHash);
                }
                break;
            }
            case NFC_KEYTOCARD: {
                ProviderHelper providerHelper = new ProviderHelper(this);
                CanonicalizedSecretKeyRing secretKeyRing;
                try {
                    secretKeyRing = providerHelper.getCanonicalizedSecretKeyRing(
                            KeychainContract.KeyRings.buildUnifiedKeyRingsFindBySubkeyUri(mRequiredInput.getMasterKeyId())
                    );
                } catch (ProviderHelper.NotFoundException e) {
                    throw new IOException("Couldn't find subkey for key to card operation.");
                }

                for (int i = 0; i < mRequiredInput.mInputHashes.length; i++) {
                    byte[] subkeyBytes = mRequiredInput.mInputHashes[i];
                    ByteBuffer buf = ByteBuffer.wrap(subkeyBytes);
                    long subkeyId = buf.getLong();

                    CanonicalizedSecretKey key = secretKeyRing.getSecretKey(subkeyId);

                    long keyGenerationTimestampMillis = key.getCreationTime().getTime();
                    long keyGenerationTimestamp = keyGenerationTimestampMillis / 1000;
                    byte[] timestampBytes = ByteBuffer.allocate(4).putInt((int) keyGenerationTimestamp).array();
                    byte[] cardSerialNumber = Arrays.copyOf(nfcGetAid(), 16);

                    Passphrase passphrase;
                    try {
                        passphrase = PassphraseCacheService.getCachedPassphrase(this,
                                mRequiredInput.getMasterKeyId(), mRequiredInput.getSubKeyId());
                    } catch (PassphraseCacheService.KeyNotFoundException e) {
                        throw new IOException("Unable to get cached passphrase!");
                    }

                    if (key.canSign() || key.canCertify()) {
                        nfcPutKey(0xB6, key, passphrase);
                        nfcPutData(0xCE, timestampBytes);
                        nfcPutData(0xC7, key.getFingerprint());
                    } else if (key.canEncrypt()) {
                        nfcPutKey(0xB8, key, passphrase);
                        nfcPutData(0xCF, timestampBytes);
                        nfcPutData(0xC8, key.getFingerprint());
                    } else if (key.canAuthenticate()) {
                        nfcPutKey(0xA4, key, passphrase);
                        nfcPutData(0xD0, timestampBytes);
                        nfcPutData(0xC9, key.getFingerprint());
                    } else {
                        throw new IOException("Inappropriate key flags for smart card key.");
                    }

                    inputParcel.addCryptoData(subkeyBytes, cardSerialNumber);
                }
            }
        }

        if (mServiceIntent != null) {
            CryptoInputParcelCacheService.addCryptoInputParcel(this, mServiceIntent, inputParcel);
            setResult(RESULT_OK, mServiceIntent);
        } else {
            Intent result = new Intent();
            result.putExtra(NfcOperationActivity.RESULT_DATA, inputParcel);
            setResult(RESULT_OK, result);
        }

        finish();
    }

    @Override
    public void handlePinError() {

        // avoid a loop
        Preferences prefs = Preferences.getPreferences(this);
        if (prefs.useDefaultYubiKeyPin()) {
            toast(getString(R.string.error_pin_nodefault));
            setResult(RESULT_CANCELED);
            finish();
            return;
        }

        // clear (invalid) passphrase
        PassphraseCacheService.clearCachedPassphrase(
                this, mRequiredInput.getMasterKeyId(), mRequiredInput.getSubKeyId());

        obtainYubiKeyPin(mRequiredInput);
    }

}<|MERGE_RESOLUTION|>--- conflicted
+++ resolved
@@ -60,14 +60,10 @@
         mRequiredInput = data.getParcelable(EXTRA_REQUIRED_INPUT);
         mServiceIntent = data.getParcelable(EXTRA_SERVICE_INTENT);
 
-<<<<<<< HEAD
+        // obtain passphrase for this subkey
         if (mRequiredInput.mType != RequiredInputParcel.RequiredInputType.NFC_KEYTOCARD) {
-            obtainYubiKeyPin(RequiredInputParcel.createRequiredPassphrase(mRequiredInput));
+            obtainYubiKeyPin(mRequiredInput);
         }
-=======
-        // obtain passphrase for this subkey
-        obtainYubiKeyPin(mRequiredInput);
->>>>>>> c4d39205
     }
 
     @Override
