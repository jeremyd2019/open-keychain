--- conflicted
+++ resolved
@@ -254,7 +254,6 @@
                             .setCompressionId(compressionId)
                             .setSymmetricEncryptionAlgorithm(
                                     Preferences.getPreferences(this).getDefaultEncryptionAlgorithm())
-                            .setSignatureForceV3(Preferences.getPreferences(this).getForceV3Signatures())
                             .setEncryptionMasterKeyIds(encryptionKeyIds)
                             .setSymmetricPassphrase(symmetricPassphrase)
                             .setSignatureMasterKeyId(signatureKeyId)
@@ -269,27 +268,7 @@
                         builder.setCleartextInput(true);
                     }
 
-<<<<<<< HEAD
-                builder.setEnableAsciiArmorOutput(useAsciiArmor)
-                        .setCompressionId(compressionId)
-                        .setSymmetricEncryptionAlgorithm(
-                                Preferences.getPreferences(this).getDefaultEncryptionAlgorithm())
-                        .setEncryptionMasterKeyIds(encryptionKeyIds)
-                        .setSymmetricPassphrase(symmetricPassphrase)
-                        .setSignatureMasterKeyId(signatureKeyId)
-                        .setEncryptToSigner(true)
-                        .setSignatureHashAlgorithm(
-                                Preferences.getPreferences(this).getDefaultHashAlgorithm())
-                        .setSignaturePassphrase(
-                                PassphraseCacheService.getCachedPassphrase(this, signatureKeyId));
-
-                // this assumes that the bytes are cleartext (valid for current implementation!)
-                if (source == IO_BYTES) {
-                    builder.setCleartextInput(true);
-                }
-=======
                     builder.build().execute();
->>>>>>> 6ba75368
 
                     outStream.close();
 
