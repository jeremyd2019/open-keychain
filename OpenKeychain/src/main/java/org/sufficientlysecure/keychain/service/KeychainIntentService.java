/*
 * Copyright (C) 2012-2014 Dominik Schürmann <dominik@dominikschuermann.de>
 *
 * This program is free software: you can redistribute it and/or modify
 * it under the terms of the GNU General Public License as published by
 * the Free Software Foundation, either version 3 of the License, or
 * (at your option) any later version.
 *
 * This program is distributed in the hope that it will be useful,
 * but WITHOUT ANY WARRANTY; without even the implied warranty of
 * MERCHANTABILITY or FITNESS FOR A PARTICULAR PURPOSE.  See the
 * GNU General Public License for more details.
 *
 * You should have received a copy of the GNU General Public License
 * along with this program.  If not, see <http://www.gnu.org/licenses/>.
 */

package org.sufficientlysecure.keychain.service;

import android.app.IntentService;
import android.content.Intent;
import android.database.Cursor;
import android.net.Uri;
import android.os.Bundle;
import android.os.Message;
import android.os.Messenger;
import android.os.RemoteException;

import org.sufficientlysecure.keychain.Constants;
import org.sufficientlysecure.keychain.R;
import org.sufficientlysecure.keychain.helper.FileHelper;
import org.sufficientlysecure.keychain.helper.OtherHelper;
import org.sufficientlysecure.keychain.helper.Preferences;
import org.sufficientlysecure.keychain.keyimport.HkpKeyserver;
import org.sufficientlysecure.keychain.keyimport.ImportKeysListEntry;
import org.sufficientlysecure.keychain.keyimport.KeybaseKeyserver;
import org.sufficientlysecure.keychain.keyimport.Keyserver;
import org.sufficientlysecure.keychain.keyimport.ParcelableKeyRing;
import org.sufficientlysecure.keychain.pgp.CanonicalizedPublicKeyRing;
import org.sufficientlysecure.keychain.pgp.CanonicalizedSecretKey;
import org.sufficientlysecure.keychain.pgp.CanonicalizedSecretKeyRing;
import org.sufficientlysecure.keychain.pgp.PgpDecryptVerify;
import org.sufficientlysecure.keychain.pgp.PgpDecryptVerifyResult;
import org.sufficientlysecure.keychain.pgp.PgpHelper;
import org.sufficientlysecure.keychain.pgp.PgpImportExport;
import org.sufficientlysecure.keychain.pgp.PgpKeyOperation;
import org.sufficientlysecure.keychain.pgp.PgpSignEncrypt;
import org.sufficientlysecure.keychain.pgp.Progressable;
import org.sufficientlysecure.keychain.pgp.UncachedKeyRing;
import org.sufficientlysecure.keychain.pgp.exception.PgpGeneralException;
import org.sufficientlysecure.keychain.pgp.exception.PgpGeneralMsgIdException;
import org.sufficientlysecure.keychain.provider.KeychainContract.KeyRings;
import org.sufficientlysecure.keychain.provider.KeychainDatabase;
import org.sufficientlysecure.keychain.provider.ProviderHelper;
import org.sufficientlysecure.keychain.service.OperationResults.ConsolidateResult;
import org.sufficientlysecure.keychain.service.OperationResults.EditKeyResult;
import org.sufficientlysecure.keychain.service.OperationResults.ImportKeyResult;
import org.sufficientlysecure.keychain.service.OperationResults.SaveKeyringResult;
import org.sufficientlysecure.keychain.util.FileImportCache;
import org.sufficientlysecure.keychain.util.InputData;
import org.sufficientlysecure.keychain.util.Log;
import org.sufficientlysecure.keychain.util.ProgressScaler;

import java.io.ByteArrayInputStream;
import java.io.ByteArrayOutputStream;
import java.io.File;
import java.io.FileNotFoundException;
import java.io.FileOutputStream;
import java.io.IOException;
import java.io.OutputStream;
import java.util.ArrayList;
import java.util.List;

/**
 * This Service contains all important long lasting operations for APG. It receives Intents with
 * data from the activities or other apps, queues these intents, executes them, and stops itself
 * after doing them.
 */
public class KeychainIntentService extends IntentService
        implements Progressable, PgpImportExport.KeychainServiceListener {

    /* extras that can be given by intent */
    public static final String EXTRA_MESSENGER = "messenger";
    public static final String EXTRA_DATA = "data";

    /* possible actions */
    public static final String ACTION_ENCRYPT_SIGN = Constants.INTENT_PREFIX + "ENCRYPT_SIGN";

    public static final String ACTION_DECRYPT_VERIFY = Constants.INTENT_PREFIX + "DECRYPT_VERIFY";

    public static final String ACTION_DECRYPT_METADATA = Constants.INTENT_PREFIX + "DECRYPT_METADATA";

    public static final String ACTION_SAVE_KEYRING = Constants.INTENT_PREFIX + "SAVE_KEYRING";

    public static final String ACTION_DELETE_FILE_SECURELY = Constants.INTENT_PREFIX
            + "DELETE_FILE_SECURELY";

    public static final String ACTION_IMPORT_KEYRING = Constants.INTENT_PREFIX + "IMPORT_KEYRING";
    public static final String ACTION_EXPORT_KEYRING = Constants.INTENT_PREFIX + "EXPORT_KEYRING";

    public static final String ACTION_UPLOAD_KEYRING = Constants.INTENT_PREFIX + "UPLOAD_KEYRING";
    public static final String ACTION_DOWNLOAD_AND_IMPORT_KEYS = Constants.INTENT_PREFIX + "QUERY_KEYRING";
    public static final String ACTION_IMPORT_KEYBASE_KEYS = Constants.INTENT_PREFIX + "DOWNLOAD_KEYBASE";

    public static final String ACTION_CERTIFY_KEYRING = Constants.INTENT_PREFIX + "SIGN_KEYRING";

    public static final String ACTION_CONSOLIDATE = Constants.INTENT_PREFIX + "CONSOLIDATE";

    /* keys for data bundle */

    // encrypt, decrypt, import export
    public static final String TARGET = "target";
    public static final String SOURCE = "source";
    // possible targets:
    public static final int IO_BYTES = 1;
    public static final int IO_URI = 2;
    public static final int IO_URIS = 3;

    public static final String SELECTED_URI = "selected_uri";

    // encrypt
    public static final String ENCRYPT_SIGNATURE_KEY_ID = "secret_key_id";
    public static final String ENCRYPT_USE_ASCII_ARMOR = "use_ascii_armor";
    public static final String ENCRYPT_ENCRYPTION_KEYS_IDS = "encryption_keys_ids";
    public static final String ENCRYPT_COMPRESSION_ID = "compression_id";
    public static final String ENCRYPT_MESSAGE_BYTES = "message_bytes";
    public static final String ENCRYPT_INPUT_FILE = "input_file";
    public static final String ENCRYPT_INPUT_URI = "input_uri";
    public static final String ENCRYPT_INPUT_URIS = "input_uris";
    public static final String ENCRYPT_OUTPUT_FILE = "output_file";
    public static final String ENCRYPT_OUTPUT_URI = "output_uri";
    public static final String ENCRYPT_OUTPUT_URIS = "output_uris";
    public static final String ENCRYPT_SYMMETRIC_PASSPHRASE = "passphrase";

    // decrypt/verify
    public static final String DECRYPT_CIPHERTEXT_BYTES = "ciphertext_bytes";
    public static final String DECRYPT_PASSPHRASE = "passphrase";

    // save keyring
    public static final String SAVE_KEYRING_PARCEL = "save_parcel";
    public static final String SAVE_KEYRING_PASSPHRASE = "passphrase";

    // delete file securely
    public static final String DELETE_FILE = "deleteFile";

    // import key
    public static final String IMPORT_KEY_LIST = "import_key_list";
    public static final String IMPORT_KEY_FILE = "import_key_file";

    // export key
    public static final String EXPORT_OUTPUT_STREAM = "export_output_stream";
    public static final String EXPORT_FILENAME = "export_filename";
    public static final String EXPORT_URI = "export_uri";
    public static final String EXPORT_SECRET = "export_secret";
    public static final String EXPORT_ALL = "export_all";
    public static final String EXPORT_KEY_RING_MASTER_KEY_ID = "export_key_ring_id";

    // upload key
    public static final String UPLOAD_KEY_SERVER = "upload_key_server";

    // query key
    public static final String DOWNLOAD_KEY_SERVER = "query_key_server";
    public static final String DOWNLOAD_KEY_LIST = "query_key_id";

    // sign key
    public static final String CERTIFY_KEY_MASTER_KEY_ID = "sign_key_master_key_id";
    public static final String CERTIFY_KEY_PUB_KEY_ID = "sign_key_pub_key_id";
    public static final String CERTIFY_KEY_UIDS = "sign_key_uids";

    // consolidate
    public static final String CONSOLIDATE_RECOVERY = "consolidate_recovery";


    /*
     * possible data keys as result send over messenger
     */

    // encrypt
    public static final String RESULT_BYTES = "encrypted_data";

    // decrypt/verify
    public static final String RESULT_DECRYPTED_BYTES = "decrypted_data";
    public static final String RESULT_DECRYPT_VERIFY_RESULT = "signature";

    // export
    public static final String RESULT_EXPORT = "exported";

<<<<<<< HEAD
    public static final String RESULT_CONSOLIDATE = "consolidate_result";
=======
    public static final String RESULT_IMPORT = "result";
>>>>>>> 2a96912a

    Messenger mMessenger;

    private boolean mIsCanceled;

    public KeychainIntentService() {
        super("KeychainIntentService");
    }

    @Override
    public void onDestroy() {
        super.onDestroy();
        this.mIsCanceled = true;
    }

    /**
     * The IntentService calls this method from the default worker thread with the intent that
     * started the service. When this method returns, IntentService stops the service, as
     * appropriate.
     */
    @Override
    protected void onHandleIntent(Intent intent) {
        Bundle extras = intent.getExtras();
        if (extras == null) {
            Log.e(Constants.TAG, "Extras bundle is null!");
            return;
        }

        if (!(extras.containsKey(EXTRA_MESSENGER) || extras.containsKey(EXTRA_DATA) || (intent
                .getAction() == null))) {
            Log.e(Constants.TAG,
                    "Extra bundle must contain a messenger, a data bundle, and an action!");
            return;
        }

        Uri dataUri = intent.getData();

        mMessenger = (Messenger) extras.get(EXTRA_MESSENGER);
        Bundle data = extras.getBundle(EXTRA_DATA);
        if (data == null) {
            Log.e(Constants.TAG, "data extra is null!");
            return;
        }

        OtherHelper.logDebugBundle(data, "EXTRA_DATA");

        String action = intent.getAction();

        // executeServiceMethod action from extra bundle
        if (ACTION_ENCRYPT_SIGN.equals(action)) {
            try {
                /* Input */
                int source = data.get(SOURCE) != null ? data.getInt(SOURCE) : data.getInt(TARGET);
                Bundle resultData = new Bundle();

                long signatureKeyId = data.getLong(ENCRYPT_SIGNATURE_KEY_ID);
                String symmetricPassphrase = data.getString(ENCRYPT_SYMMETRIC_PASSPHRASE);

                boolean useAsciiArmor = data.getBoolean(ENCRYPT_USE_ASCII_ARMOR);
                long encryptionKeyIds[] = data.getLongArray(ENCRYPT_ENCRYPTION_KEYS_IDS);
                int compressionId = data.getInt(ENCRYPT_COMPRESSION_ID);
                int urisCount = data.containsKey(ENCRYPT_INPUT_URIS) ? data.getParcelableArrayList(ENCRYPT_INPUT_URIS).size() : 1;
                for (int i = 0; i < urisCount; i++) {
                    data.putInt(SELECTED_URI, i);
                    InputData inputData = createEncryptInputData(data);
                    OutputStream outStream = createCryptOutputStream(data);
                    String originalFilename = getOriginalFilename(data);

                    /* Operation */
                    PgpSignEncrypt.Builder builder = new PgpSignEncrypt.Builder(
                            new ProviderHelper(this),
                            inputData, outStream
                    );
                    builder.setProgressable(this)
                            .setEnableAsciiArmorOutput(useAsciiArmor)
                            .setVersionHeader(PgpHelper.getVersionForHeader(this))
                            .setCompressionId(compressionId)
                            .setSymmetricEncryptionAlgorithm(
                                    Preferences.getPreferences(this).getDefaultEncryptionAlgorithm())
                            .setEncryptionMasterKeyIds(encryptionKeyIds)
                            .setSymmetricPassphrase(symmetricPassphrase)
                            .setOriginalFilename(originalFilename);

                    try {
                        builder.setSignatureMasterKeyId(signatureKeyId)
                                .setSignaturePassphrase(
                                        PassphraseCacheService.getCachedPassphrase(this, signatureKeyId))
                                .setSignatureHashAlgorithm(
                                        Preferences.getPreferences(this).getDefaultHashAlgorithm())
                                .setAdditionalEncryptId(signatureKeyId);
                    } catch (PassphraseCacheService.KeyNotFoundException e) {
                        // encrypt-only
                    }

                    // this assumes that the bytes are cleartext (valid for current implementation!)
                    if (source == IO_BYTES) {
                        builder.setCleartextInput(true);
                    }

                    builder.build().execute();

                    outStream.close();

                    /* Output */

                    finalizeEncryptOutputStream(data, resultData, outStream);

                }

                OtherHelper.logDebugBundle(resultData, "resultData");

                sendMessageToHandler(KeychainIntentServiceHandler.MESSAGE_OKAY, resultData);
            } catch (Exception e) {
                sendErrorToHandler(e);
            }
        } else if (ACTION_DECRYPT_VERIFY.equals(action)) {
            try {
                /* Input */
                String passphrase = data.getString(DECRYPT_PASSPHRASE);

                InputData inputData = createDecryptInputData(data);
                OutputStream outStream = createCryptOutputStream(data);

                /* Operation */

                Bundle resultData = new Bundle();

                // verifyText and decrypt returning additional resultData values for the
                // verification of signatures
                PgpDecryptVerify.Builder builder = new PgpDecryptVerify.Builder(
                        new ProviderHelper(this),
                        new PgpDecryptVerify.PassphraseCache() {
                            @Override
                            public String getCachedPassphrase(long masterKeyId) throws PgpDecryptVerify.NoSecretKeyException {
                                try {
                                    return PassphraseCacheService.getCachedPassphrase(
                                            KeychainIntentService.this, masterKeyId);
                                } catch (PassphraseCacheService.KeyNotFoundException e) {
                                    throw new PgpDecryptVerify.NoSecretKeyException();
                                }
                            }
                        },
                        inputData, outStream
                );
                builder.setProgressable(this)
                        .setAllowSymmetricDecryption(true)
                        .setPassphrase(passphrase);

                PgpDecryptVerifyResult decryptVerifyResult = builder.build().execute();

                outStream.close();

                resultData.putParcelable(RESULT_DECRYPT_VERIFY_RESULT, decryptVerifyResult);

                /* Output */

                finalizeDecryptOutputStream(data, resultData, outStream);

                OtherHelper.logDebugBundle(resultData, "resultData");

                sendMessageToHandler(KeychainIntentServiceHandler.MESSAGE_OKAY, resultData);
            } catch (Exception e) {
                sendErrorToHandler(e);
            }
        } else if (ACTION_DECRYPT_METADATA.equals(action)) {
            try {
                /* Input */
                String passphrase = data.getString(DECRYPT_PASSPHRASE);

                InputData inputData = createDecryptInputData(data);

                /* Operation */

                Bundle resultData = new Bundle();

                // verifyText and decrypt returning additional resultData values for the
                // verification of signatures
                PgpDecryptVerify.Builder builder = new PgpDecryptVerify.Builder(
                        new ProviderHelper(this),
                        new PgpDecryptVerify.PassphraseCache() {
                            @Override
                            public String getCachedPassphrase(long masterKeyId) throws PgpDecryptVerify.NoSecretKeyException {
                                try {
                                    return PassphraseCacheService.getCachedPassphrase(
                                            KeychainIntentService.this, masterKeyId);
                                } catch (PassphraseCacheService.KeyNotFoundException e) {
                                    throw new PgpDecryptVerify.NoSecretKeyException();
                                }
                            }
                        },
                        inputData, null
                );
                builder.setProgressable(this)
                        .setAllowSymmetricDecryption(true)
                        .setPassphrase(passphrase)
                        .setDecryptMetadataOnly(true);

                PgpDecryptVerifyResult decryptVerifyResult = builder.build().execute();

                resultData.putParcelable(RESULT_DECRYPT_VERIFY_RESULT, decryptVerifyResult);

                /* Output */
                OtherHelper.logDebugBundle(resultData, "resultData");

                sendMessageToHandler(KeychainIntentServiceHandler.MESSAGE_OKAY, resultData);
            } catch (Exception e) {
                sendErrorToHandler(e);
            }
        } else if (ACTION_SAVE_KEYRING.equals(action)) {
            try {
                /* Input */
                SaveKeyringParcel saveParcel = data.getParcelable(SAVE_KEYRING_PARCEL);
                if (saveParcel == null) {
                    Log.e(Constants.TAG, "bug: missing save_keyring_parcel in data!");
                    return;
                }

                /* Operation */
                PgpKeyOperation keyOperations = new PgpKeyOperation(new ProgressScaler(this, 10, 60, 100));
                EditKeyResult modifyResult;

                if (saveParcel.mMasterKeyId != null) {
                    String passphrase = data.getString(SAVE_KEYRING_PASSPHRASE);
                    CanonicalizedSecretKeyRing secRing =
                            new ProviderHelper(this).getCanonicalizedSecretKeyRing(saveParcel.mMasterKeyId);

                    modifyResult = keyOperations.modifySecretKeyRing(secRing, saveParcel, passphrase);
                } else {
                    modifyResult = keyOperations.createSecretKeyRing(saveParcel);
                }

                // If the edit operation didn't succeed, exit here
                if (!modifyResult.success()) {
                    // always return SaveKeyringResult, so create one out of the EditKeyResult
                    SaveKeyringResult saveResult = new SaveKeyringResult(
                            SaveKeyringResult.RESULT_ERROR,
                            modifyResult.getLog(),
                            null);
                    sendMessageToHandler(KeychainIntentServiceHandler.MESSAGE_OKAY, saveResult);
                    return;
                }

                UncachedKeyRing ring = modifyResult.getRing();

                // Save the keyring. The ProviderHelper is initialized with the previous log
                SaveKeyringResult saveResult = new ProviderHelper(this, modifyResult.getLog())
                        .saveSecretKeyRing(ring, new ProgressScaler(this, 60, 95, 100));

                // If the edit operation didn't succeed, exit here
                if (!saveResult.success()) {
                    sendMessageToHandler(KeychainIntentServiceHandler.MESSAGE_OKAY, saveResult);
                    return;
                }

                // cache new passphrase
                if (saveParcel.mNewPassphrase != null) {
                    PassphraseCacheService.addCachedPassphrase(this, ring.getMasterKeyId(),
                            saveParcel.mNewPassphrase, ring.getPublicKey().getPrimaryUserIdWithFallback());
                }

                setProgress(R.string.progress_done, 100, 100);

                /* Output */
                sendMessageToHandler(KeychainIntentServiceHandler.MESSAGE_OKAY, saveResult);
            } catch (Exception e) {
                sendErrorToHandler(e);
            }

        } else if (ACTION_DELETE_FILE_SECURELY.equals(action)) {
            try {
                /* Input */
                String deleteFile = data.getString(DELETE_FILE);

                /* Operation */
                try {
                    PgpHelper.deleteFileSecurely(this, this, new File(deleteFile));
                } catch (FileNotFoundException e) {
                    throw new PgpGeneralException(
                            getString(R.string.error_file_not_found, deleteFile));
                } catch (IOException e) {
                    throw new PgpGeneralException(getString(R.string.error_file_delete_failed,
                            deleteFile));
                }

                /* Output */
                sendMessageToHandler(KeychainIntentServiceHandler.MESSAGE_OKAY);
            } catch (Exception e) {
                sendErrorToHandler(e);
            }
        } else if (ACTION_IMPORT_KEYRING.equals(action)) {
            try {

                List<ParcelableKeyRing> entries;
                if (data.containsKey(IMPORT_KEY_LIST)) {
                    // get entries from intent
                    entries = data.getParcelableArrayList(IMPORT_KEY_LIST);
                } else {
                    // get entries from cached file
                    FileImportCache<ParcelableKeyRing> cache =
                            new FileImportCache<ParcelableKeyRing>(this, "key_import.pcl");
                    entries = cache.readCacheIntoList();
                }

                PgpImportExport pgpImportExport = new PgpImportExport(this, this);
                ImportKeyResult result = pgpImportExport.importKeyRings(entries);

                sendMessageToHandler(KeychainIntentServiceHandler.MESSAGE_OKAY, result);
            } catch (Exception e) {
                sendErrorToHandler(e);
            }
        } else if (ACTION_EXPORT_KEYRING.equals(action)) {
            try {

                boolean exportSecret = data.getBoolean(EXPORT_SECRET, false);
                long[] masterKeyIds = data.getLongArray(EXPORT_KEY_RING_MASTER_KEY_ID);
                String outputFile = data.getString(EXPORT_FILENAME);
                Uri outputUri = data.getParcelable(EXPORT_URI);

                // If not exporting all keys get the masterKeyIds of the keys to export from the intent
                boolean exportAll = data.getBoolean(EXPORT_ALL);

                if (outputFile != null) {
                    // check if storage is ready
                    if (!FileHelper.isStorageMounted(outputFile)) {
                        throw new PgpGeneralException(getString(R.string.error_external_storage_not_ready));
                    }
                }

                ArrayList<Long> publicMasterKeyIds = new ArrayList<Long>();
                ArrayList<Long> secretMasterKeyIds = new ArrayList<Long>();

                String selection = null;
                if (!exportAll) {
                    selection = KeychainDatabase.Tables.KEYS + "." + KeyRings.MASTER_KEY_ID + " IN( ";
                    for (long l : masterKeyIds) {
                        selection += Long.toString(l) + ",";
                    }
                    selection = selection.substring(0, selection.length() - 1) + " )";
                }

                Cursor cursor = getContentResolver().query(KeyRings.buildUnifiedKeyRingsUri(),
                        new String[]{KeyRings.MASTER_KEY_ID, KeyRings.HAS_ANY_SECRET},
                        selection, null, null);
                try {
                    if (cursor != null && cursor.moveToFirst()) do {
                        // export public either way
                        publicMasterKeyIds.add(cursor.getLong(0));
                        // add secret if available (and requested)
                        if (exportSecret && cursor.getInt(1) != 0)
                            secretMasterKeyIds.add(cursor.getLong(0));
                    } while (cursor.moveToNext());
                } finally {
                    if (cursor != null) {
                        cursor.close();
                    }
                }

                OutputStream outStream;
                if (outputFile != null) {
                    outStream = new FileOutputStream(outputFile);
                } else {
                    outStream = getContentResolver().openOutputStream(outputUri);
                }

                PgpImportExport pgpImportExport = new PgpImportExport(this, this, this);
                Bundle resultData = pgpImportExport
                        .exportKeyRings(publicMasterKeyIds, secretMasterKeyIds,
                                outStream);

                if (mIsCanceled && outputFile != null) {
                    new File(outputFile).delete();
                }

                sendMessageToHandler(KeychainIntentServiceHandler.MESSAGE_OKAY, resultData);
            } catch (Exception e) {
                sendErrorToHandler(e);
            }
        } else if (ACTION_UPLOAD_KEYRING.equals(action)) {
            try {

                /* Input */
                String keyServer = data.getString(UPLOAD_KEY_SERVER);
                // and dataUri!

                /* Operation */
                HkpKeyserver server = new HkpKeyserver(keyServer);

                ProviderHelper providerHelper = new ProviderHelper(this);
                CanonicalizedPublicKeyRing keyring = providerHelper.getCanonicalizedPublicKeyRing(dataUri);
                PgpImportExport pgpImportExport = new PgpImportExport(this, null);

                boolean uploaded = pgpImportExport.uploadKeyRingToServer(server, keyring);
                if (!uploaded) {
                    throw new PgpGeneralException("Unable to export key to selected server");
                }

                sendMessageToHandler(KeychainIntentServiceHandler.MESSAGE_OKAY);
            } catch (Exception e) {
                sendErrorToHandler(e);
            }
        } else if (ACTION_DOWNLOAD_AND_IMPORT_KEYS.equals(action) || ACTION_IMPORT_KEYBASE_KEYS.equals(action)) {
            try {
                ArrayList<ImportKeysListEntry> entries = data.getParcelableArrayList(DOWNLOAD_KEY_LIST);

                // this downloads the keys and places them into the ImportKeysListEntry entries
                String keyServer = data.getString(DOWNLOAD_KEY_SERVER);

                ArrayList<ParcelableKeyRing> keyRings = new ArrayList<ParcelableKeyRing>(entries.size());
                for (ImportKeysListEntry entry : entries) {

                    Keyserver server;
                    if (entry.getOrigin() == null) {
                        server = new HkpKeyserver(keyServer);
                    } else if (KeybaseKeyserver.ORIGIN.equals(entry.getOrigin())) {
                        server = new KeybaseKeyserver();
                    } else {
                        server = new HkpKeyserver(entry.getOrigin());
                    }

                    // if available use complete fingerprint for get request
                    byte[] downloadedKeyBytes;
                    if (KeybaseKeyserver.ORIGIN.equals(entry.getOrigin())) {
                        downloadedKeyBytes = server.get(entry.getExtraData()).getBytes();
                    } else if (entry.getFingerprintHex() != null) {
                        downloadedKeyBytes = server.get("0x" + entry.getFingerprintHex()).getBytes();
                    } else {
                        downloadedKeyBytes = server.get(entry.getKeyIdHex()).getBytes();
                    }

                    // save key bytes in entry object for doing the
                    // actual import afterwards
                    keyRings.add(new ParcelableKeyRing(downloadedKeyBytes, entry.getFingerprintHex()));
                }

                Intent importIntent = new Intent(this, KeychainIntentService.class);
                importIntent.setAction(ACTION_IMPORT_KEYRING);

                Bundle importData = new Bundle();
                // This is not going through binder, nothing to fear of
                importData.putParcelableArrayList(IMPORT_KEY_LIST, keyRings);
                importIntent.putExtra(EXTRA_DATA, importData);
                importIntent.putExtra(EXTRA_MESSENGER, mMessenger);

                // now import it with this service
                onHandleIntent(importIntent);

                // result is handled in ACTION_IMPORT_KEYRING
            } catch (Exception e) {
                sendErrorToHandler(e);
            }
        } else if (ACTION_CERTIFY_KEYRING.equals(action)) {
            try {

                /* Input */
                long masterKeyId = data.getLong(CERTIFY_KEY_MASTER_KEY_ID);
                long pubKeyId = data.getLong(CERTIFY_KEY_PUB_KEY_ID);
                ArrayList<String> userIds = data.getStringArrayList(CERTIFY_KEY_UIDS);

                /* Operation */
                String signaturePassphrase = PassphraseCacheService.getCachedPassphrase(this,
                        masterKeyId);
                if (signaturePassphrase == null) {
                    throw new PgpGeneralException("Unable to obtain passphrase");
                }

                ProviderHelper providerHelper = new ProviderHelper(this);
                CanonicalizedPublicKeyRing publicRing = providerHelper.getCanonicalizedPublicKeyRing(pubKeyId);
                CanonicalizedSecretKeyRing secretKeyRing = providerHelper.getCanonicalizedSecretKeyRing(masterKeyId);
                CanonicalizedSecretKey certificationKey = secretKeyRing.getSecretKey();
                if (!certificationKey.unlock(signaturePassphrase)) {
                    throw new PgpGeneralException("Error extracting key (bad passphrase?)");
                }
                UncachedKeyRing newRing = certificationKey.certifyUserIds(publicRing, userIds);

                // store the signed key in our local cache
                providerHelper.savePublicKeyRing(newRing);
                sendMessageToHandler(KeychainIntentServiceHandler.MESSAGE_OKAY);

            } catch (Exception e) {
                sendErrorToHandler(e);
            }

        } else if (ACTION_CONSOLIDATE.equals(action)) {
            ConsolidateResult result;
            if (data.containsKey(CONSOLIDATE_RECOVERY) && data.getBoolean(CONSOLIDATE_RECOVERY)) {
                result = new ProviderHelper(this).consolidateDatabaseStep2(this);
            } else {
                result = new ProviderHelper(this).consolidateDatabaseStep1(this);
            }
            sendMessageToHandler(KeychainIntentServiceHandler.MESSAGE_OKAY, result);
        }

    }

    private void sendErrorToHandler(Exception e) {
        // Service was canceled. Do not send error to handler.
        if (this.mIsCanceled) {
            return;
        }
        // TODO: Implement a better exception handling here
        // contextualize the exception, if necessary
        String message;
        if (e instanceof PgpGeneralMsgIdException) {
            e = ((PgpGeneralMsgIdException) e).getContextualized(this);
            message = e.getMessage();
        } else if (e instanceof PgpSignEncrypt.KeyExtractionException) {
            message = getString(R.string.error_could_not_extract_private_key);
        } else if (e instanceof PgpSignEncrypt.NoPassphraseException) {
            message = getString(R.string.error_no_signature_passphrase);
        } else if (e instanceof PgpSignEncrypt.NoSigningKeyException) {
            message = getString(R.string.error_no_signature_key);
        } else if (e instanceof PgpDecryptVerify.InvalidDataException) {
            message = getString(R.string.error_invalid_data);
        } else if (e instanceof PgpDecryptVerify.KeyExtractionException) {
            message = getString(R.string.error_could_not_extract_private_key);
        } else if (e instanceof PgpDecryptVerify.WrongPassphraseException) {
            message = getString(R.string.error_wrong_passphrase);
        } else if (e instanceof PgpDecryptVerify.NoSecretKeyException) {
            message = getString(R.string.error_no_secret_key_found);
        } else if (e instanceof PgpDecryptVerify.IntegrityCheckFailedException) {
            message = getString(R.string.error_integrity_check_failed);
        } else {
            message = e.getMessage();
        }

        Log.e(Constants.TAG, "KeychainIntentService Exception: ", e);

        Bundle data = new Bundle();
        data.putString(KeychainIntentServiceHandler.DATA_ERROR, message);
        sendMessageToHandler(KeychainIntentServiceHandler.MESSAGE_EXCEPTION, null, data);
    }

    private void sendMessageToHandler(Integer arg1, Integer arg2, Bundle data) {
        // Service was canceled. Do not send message to handler.
        if (this.mIsCanceled) {
            return;
        }
        Message msg = Message.obtain();
        assert msg != null;
        msg.arg1 = arg1;
        if (arg2 != null) {
            msg.arg2 = arg2;
        }
        if (data != null) {
            msg.setData(data);
        }

        try {
            mMessenger.send(msg);
        } catch (RemoteException e) {
            Log.w(Constants.TAG, "Exception sending message, Is handler present?", e);
        } catch (NullPointerException e) {
            Log.w(Constants.TAG, "Messenger is null!", e);
        }
    }

    private void sendMessageToHandler(Integer arg1, OperationResultParcel data) {
        Bundle bundle = new Bundle();
        bundle.putParcelable(OperationResultParcel.EXTRA_RESULT, data);
        sendMessageToHandler(arg1, null, bundle);
    }

    private void sendMessageToHandler(Integer arg1, Bundle data) {
        sendMessageToHandler(arg1, null, data);
    }

    private void sendMessageToHandler(Integer arg1) {
        sendMessageToHandler(arg1, null, null);
    }

    /**
     * Set progress of ProgressDialog by sending message to handler on UI thread
     */
    public void setProgress(String message, int progress, int max) {
        Log.d(Constants.TAG, "Send message by setProgress with progress=" + progress + ", max="
                + max);

        Bundle data = new Bundle();
        if (message != null) {
            data.putString(KeychainIntentServiceHandler.DATA_MESSAGE, message);
        }
        data.putInt(KeychainIntentServiceHandler.DATA_PROGRESS, progress);
        data.putInt(KeychainIntentServiceHandler.DATA_PROGRESS_MAX, max);

        sendMessageToHandler(KeychainIntentServiceHandler.MESSAGE_UPDATE_PROGRESS, null, data);
    }

    public void setProgress(int resourceId, int progress, int max) {
        setProgress(getString(resourceId), progress, max);
    }

    public void setProgress(int progress, int max) {
        setProgress(null, progress, max);
    }

    @Override
    public boolean hasServiceStopped() {
        return mIsCanceled;
    }

    private InputData createDecryptInputData(Bundle data) throws IOException, PgpGeneralException {
        return createCryptInputData(data, DECRYPT_CIPHERTEXT_BYTES);
    }

    private InputData createEncryptInputData(Bundle data) throws IOException, PgpGeneralException {
        return createCryptInputData(data, ENCRYPT_MESSAGE_BYTES);
    }

    private InputData createCryptInputData(Bundle data, String bytesName) throws PgpGeneralException, IOException {
        int source = data.get(SOURCE) != null ? data.getInt(SOURCE) : data.getInt(TARGET);
        switch (source) {
            case IO_BYTES: /* encrypting bytes directly */
                byte[] bytes = data.getByteArray(bytesName);
                return new InputData(new ByteArrayInputStream(bytes), bytes.length);

            case IO_URI: /* encrypting content uri */
                Uri providerUri = data.getParcelable(ENCRYPT_INPUT_URI);

                // InputStream
                return new InputData(getContentResolver().openInputStream(providerUri), FileHelper.getFileSize(this, providerUri, 0));

            case IO_URIS:
                providerUri = data.<Uri>getParcelableArrayList(ENCRYPT_INPUT_URIS).get(data.getInt(SELECTED_URI));

                // InputStream
                return new InputData(getContentResolver().openInputStream(providerUri), FileHelper.getFileSize(this, providerUri, 0));

            default:
                throw new PgpGeneralException("No target choosen!");
        }
    }

    private String getOriginalFilename(Bundle data) throws PgpGeneralException, FileNotFoundException {
        int target = data.getInt(TARGET);
        switch (target) {
            case IO_BYTES:
                return "";

            case IO_URI:
                Uri providerUri = data.getParcelable(ENCRYPT_INPUT_URI);

                return FileHelper.getFilename(this, providerUri);

            case IO_URIS:
                providerUri = data.<Uri>getParcelableArrayList(ENCRYPT_INPUT_URIS).get(data.getInt(SELECTED_URI));

                return FileHelper.getFilename(this, providerUri);

            default:
                throw new PgpGeneralException("No target choosen!");
        }
    }

    private OutputStream createCryptOutputStream(Bundle data) throws PgpGeneralException, FileNotFoundException {
        int target = data.getInt(TARGET);
        switch (target) {
            case IO_BYTES:
                return new ByteArrayOutputStream();

            case IO_URI:
                Uri providerUri = data.getParcelable(ENCRYPT_OUTPUT_URI);

                return getContentResolver().openOutputStream(providerUri);

            case IO_URIS:
                providerUri = data.<Uri>getParcelableArrayList(ENCRYPT_OUTPUT_URIS).get(data.getInt(SELECTED_URI));

                return getContentResolver().openOutputStream(providerUri);

            default:
                throw new PgpGeneralException("No target choosen!");
        }
    }

    private void finalizeEncryptOutputStream(Bundle data, Bundle resultData, OutputStream outStream) {
        finalizeCryptOutputStream(data, resultData, outStream, RESULT_BYTES);
    }

    private void finalizeDecryptOutputStream(Bundle data, Bundle resultData, OutputStream outStream) {
        finalizeCryptOutputStream(data, resultData, outStream, RESULT_DECRYPTED_BYTES);
    }

    private void finalizeCryptOutputStream(Bundle data, Bundle resultData, OutputStream outStream, String bytesName) {
        int target = data.getInt(TARGET);
        switch (target) {
            case IO_BYTES:
                byte output[] = ((ByteArrayOutputStream) outStream).toByteArray();
                resultData.putByteArray(bytesName, output);
                break;
            case IO_URI:
            case IO_URIS:
                // nothing, output was written, just send okay and verification bundle

                break;
        }
    }
}<|MERGE_RESOLUTION|>--- conflicted
+++ resolved
@@ -185,12 +185,6 @@
     // export
     public static final String RESULT_EXPORT = "exported";
 
-<<<<<<< HEAD
-    public static final String RESULT_CONSOLIDATE = "consolidate_result";
-=======
-    public static final String RESULT_IMPORT = "result";
->>>>>>> 2a96912a
-
     Messenger mMessenger;
 
     private boolean mIsCanceled;
