--- conflicted
+++ resolved
@@ -352,11 +352,7 @@
                     // cache new passphrase
                     if (saveParcel.mNewPassphrase != null) {
                         PassphraseCacheService.addCachedPassphrase(this, ring.getMasterKeyId(),
-<<<<<<< HEAD
-                                saveParcel.mNewPassphrase);
-=======
-                                saveParcel.newPassphrase, ring.getPublicKey().getPrimaryUserId());
->>>>>>> 0ce9c131
+                                saveParcel.mNewPassphrase, ring.getPublicKey().getPrimaryUserId());
                     }
                 } catch (ProviderHelper.NotFoundException e) {
                     sendErrorToHandler(e);
