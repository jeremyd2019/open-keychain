--- conflicted
+++ resolved
@@ -23,12 +23,9 @@
 
 import java.io.Serializable;
 import java.util.ArrayList;
-<<<<<<< HEAD
-=======
 import java.util.List;
 import java.util.Date;
 import java.util.Map;
->>>>>>> 5b75b542
 
 import org.sufficientlysecure.keychain.pgp.WrappedUserAttribute;
 import org.sufficientlysecure.keychain.util.ParcelableProxy;
@@ -92,23 +89,10 @@
         final public ArrayList<String> mUserIds;
         final public ArrayList<WrappedUserAttribute> mUserAttributes;
 
-        public CertifyAction(long masterKeyId, List<String> userIds,
-                List<WrappedUserAttribute> attributes) {
+        public CertifyAction(long masterKeyId, List<String> userIds, List<WrappedUserAttribute> attributes) {
             mMasterKeyId = masterKeyId;
-<<<<<<< HEAD
-            mUserIds = userIds;
-            mUserAttributes = null;
-        }
-
-        public CertifyAction(long masterKeyId, ArrayList<String> userIds,
-                             ArrayList<WrappedUserAttribute> attributes) {
-            mMasterKeyId = masterKeyId;
-            mUserIds = userIds;
-            mUserAttributes = attributes;
-=======
             mUserIds = userIds == null ? null : new ArrayList<>(userIds);
             mUserAttributes = attributes == null ? null : new ArrayList<>(attributes);
->>>>>>> 5b75b542
         }
     }
 
