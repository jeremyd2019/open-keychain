/*
 * Copyright (C) 2014 Dominik Schürmann <dominik@dominikschuermann.de>
 * Copyright (C) 2014 Vincent Breitmoser <v.breitmoser@mugenguild.com>
 *
 * This program is free software: you can redistribute it and/or modify
 * it under the terms of the GNU General Public License as published by
 * the Free Software Foundation, either version 3 of the License, or
 * (at your option) any later version.
 *
 * This program is distributed in the hope that it will be useful,
 * but WITHOUT ANY WARRANTY; without even the implied warranty of
 * MERCHANTABILITY or FITNESS FOR A PARTICULAR PURPOSE.  See the
 * GNU General Public License for more details.
 *
 * You should have received a copy of the GNU General Public License
 * along with this program.  If not, see <http://www.gnu.org/licenses/>.
 */

package org.sufficientlysecure.keychain.pgp;

import org.spongycastle.bcpg.HashAlgorithmTags;
import org.spongycastle.bcpg.S2K;
import org.spongycastle.openpgp.PGPException;
import org.spongycastle.openpgp.PGPPrivateKey;
import org.spongycastle.openpgp.PGPPublicKey;
import org.spongycastle.openpgp.PGPPublicKeyRing;
import org.spongycastle.openpgp.PGPSecretKey;
import org.spongycastle.openpgp.PGPSignature;
import org.spongycastle.openpgp.PGPSignatureGenerator;
import org.spongycastle.openpgp.PGPSignatureSubpacketGenerator;
import org.spongycastle.openpgp.PGPSignatureSubpacketVector;
import org.spongycastle.openpgp.PGPUtil;
import org.spongycastle.openpgp.operator.PBESecretKeyDecryptor;
import org.spongycastle.openpgp.operator.PGPContentSignerBuilder;
import org.spongycastle.openpgp.operator.PublicKeyDataDecryptorFactory;
import org.spongycastle.openpgp.operator.jcajce.JcaPGPContentSignerBuilder;
import org.spongycastle.openpgp.operator.jcajce.JcePBESecretKeyDecryptorBuilder;
import org.spongycastle.openpgp.operator.jcajce.JcePublicKeyDataDecryptorFactoryBuilder;
import org.spongycastle.openpgp.operator.jcajce.NfcSyncPublicKeyDataDecryptorFactoryBuilder;
import org.spongycastle.openpgp.operator.jcajce.NfcSyncPGPContentSignerBuilder;
import org.sufficientlysecure.keychain.Constants;
import org.sufficientlysecure.keychain.pgp.exception.PgpGeneralException;
import org.sufficientlysecure.keychain.pgp.exception.PgpGeneralMsgIdException;
import org.sufficientlysecure.keychain.pgp.exception.PgpKeyNotFoundException;
import org.sufficientlysecure.keychain.util.IterableIterator;
import org.sufficientlysecure.keychain.util.Log;

import java.security.NoSuchAlgorithmException;
import java.security.NoSuchProviderException;
import java.security.SignatureException;
import java.util.Date;
import java.util.HashMap;
import java.util.LinkedList;
import java.util.List;

/**
 * Wrapper for a PGPSecretKey.
 * <p/>
 * This object can only be obtained from a WrappedSecretKeyRing, and stores a
 * back reference to its parent.
 * <p/>
 * This class represents known secret keys which are stored in the database.
 * All "crypto operations using a known secret key" should be implemented in
 * this class, to ensure on type level that these operations are performed on
 * properly imported secret keys only.
 */
public class CanonicalizedSecretKey extends CanonicalizedPublicKey {

    private final PGPSecretKey mSecretKey;
    private PGPPrivateKey mPrivateKey = null;

    private int mPrivateKeyState = PRIVATE_KEY_STATE_LOCKED;
    private static int PRIVATE_KEY_STATE_LOCKED = 0;
    private static int PRIVATE_KEY_STATE_UNLOCKED = 1;
    private static int PRIVATE_KEY_STATE_DIVERT_TO_CARD = 2;

    CanonicalizedSecretKey(CanonicalizedSecretKeyRing ring, PGPSecretKey key) {
        super(ring, key.getPublicKey());
        mSecretKey = key;
    }

    public CanonicalizedSecretKeyRing getRing() {
        return (CanonicalizedSecretKeyRing) mRing;
    }

    public enum SecretKeyType {
<<<<<<< HEAD
        UNAVAILABLE(0), GNU_DUMMY(1), PASSPHRASE(2), PASSPHRASE_EMPTY(3), DIVERT_TO_CARD(4), PIN(5);
=======
        UNAVAILABLE(0), GNU_DUMMY(1), PASSPHRASE(2), PASSPHRASE_EMPTY(3), DIVERT_TO_CARD(4), PIN(5),
        PATTERN(6);
>>>>>>> ccde6add

        final int mNum;

        SecretKeyType(int num) {
            mNum = num;
        }

        public static SecretKeyType fromNum(int num) {
            switch (num) {
                case 1:
                    return GNU_DUMMY;
                case 2:
                    return PASSPHRASE;
                case 3:
                    return PASSPHRASE_EMPTY;
                case 4:
                    return DIVERT_TO_CARD;
                case 5:
                    return PIN;
<<<<<<< HEAD
=======
                case 6:
                    return PATTERN;
>>>>>>> ccde6add
                // if this case happens, it's probably a check from a database value
                default:
                    return UNAVAILABLE;
            }
        }

        public int getNum() {
            return mNum;
        }

        public boolean isUsable() {
            return this != UNAVAILABLE && this != GNU_DUMMY;
        }

    }

    public SecretKeyType getSecretKeyType() {
        if (mSecretKey.getS2K() != null && mSecretKey.getS2K().getType() == S2K.GNU_DUMMY_S2K) {
            // divert to card is special
            if (mSecretKey.getS2K().getProtectionMode() == S2K.GNU_PROTECTION_MODE_DIVERT_TO_CARD) {
                return SecretKeyType.DIVERT_TO_CARD;
            }
            // no matter the exact protection mode, it's some kind of dummy key
            return SecretKeyType.GNU_DUMMY;
        }

        try {
            PBESecretKeyDecryptor keyDecryptor = new JcePBESecretKeyDecryptorBuilder().setProvider(
                    Constants.BOUNCY_CASTLE_PROVIDER_NAME).build("".toCharArray());
            // If this doesn't throw
            mSecretKey.extractPrivateKey(keyDecryptor);
            // It means the passphrase is empty
            return SecretKeyType.PASSPHRASE_EMPTY;
        } catch (PGPException e) {
            HashMap<String,String> notation = getRing().getLocalNotationData();
            if (notation.containsKey("unlock.pin@sufficientlysecure.org")
                    && "1".equals(notation.get("unlock.pin@sufficientlysecure.org"))) {
                return SecretKeyType.PIN;
            }
            // Otherwise, it's just a regular ol' passphrase
            return SecretKeyType.PASSPHRASE;
        }

    }

    /**
     * Returns true on right passphrase
     */
    public boolean unlock(String passphrase) throws PgpGeneralException {
        // handle keys on OpenPGP cards like they were unlocked
        if (mSecretKey.getS2K() != null
                && mSecretKey.getS2K().getType() == S2K.GNU_DUMMY_S2K
                && mSecretKey.getS2K().getProtectionMode() == S2K.GNU_PROTECTION_MODE_DIVERT_TO_CARD) {
            mPrivateKeyState = PRIVATE_KEY_STATE_DIVERT_TO_CARD;
            return true;
        }

        // try to extract keys using the passphrase
        try {
            PBESecretKeyDecryptor keyDecryptor = new JcePBESecretKeyDecryptorBuilder().setProvider(
                    Constants.BOUNCY_CASTLE_PROVIDER_NAME).build(passphrase.toCharArray());
            mPrivateKey = mSecretKey.extractPrivateKey(keyDecryptor);
            mPrivateKeyState = PRIVATE_KEY_STATE_UNLOCKED;
        } catch (PGPException e) {
            return false;
        }
        if (mPrivateKey == null) {
            throw new PgpGeneralException("error extracting key");
        }
        return true;
    }

    /**
     * Returns a list of all supported hash algorithms. This list is currently hardcoded to return
     * a limited set of algorithms supported by Yubikeys.
     *
     * @return
     */
    public LinkedList<Integer> getSupportedHashAlgorithms() {
        LinkedList<Integer> supported = new LinkedList<Integer>();

        if (mPrivateKeyState == PRIVATE_KEY_STATE_DIVERT_TO_CARD) {
            // No support for MD5
            supported.add(HashAlgorithmTags.RIPEMD160);
            supported.add(HashAlgorithmTags.SHA1);
            supported.add(HashAlgorithmTags.SHA224);
            supported.add(HashAlgorithmTags.SHA256);
            supported.add(HashAlgorithmTags.SHA384);
            supported.add(HashAlgorithmTags.SHA512); // preferred is latest
        } else {
            supported.add(HashAlgorithmTags.MD5);
            supported.add(HashAlgorithmTags.RIPEMD160);
            supported.add(HashAlgorithmTags.SHA1);
            supported.add(HashAlgorithmTags.SHA224);
            supported.add(HashAlgorithmTags.SHA256);
            supported.add(HashAlgorithmTags.SHA384);
            supported.add(HashAlgorithmTags.SHA512); // preferred is latest
        }

        return supported;
    }

    private PGPContentSignerBuilder getContentSignerBuilder(int hashAlgo, byte[] nfcSignedHash,
                                                            Date nfcCreationTimestamp) {
        if (mPrivateKeyState == PRIVATE_KEY_STATE_DIVERT_TO_CARD) {
            // use synchronous "NFC based" SignerBuilder
            return new NfcSyncPGPContentSignerBuilder(
                    mSecretKey.getPublicKey().getAlgorithm(), hashAlgo,
                    mSecretKey.getKeyID(), nfcSignedHash, nfcCreationTimestamp)
                    .setProvider(Constants.BOUNCY_CASTLE_PROVIDER_NAME);
        } else {
            // content signer based on signing key algorithm and chosen hash algorithm
            return new JcaPGPContentSignerBuilder(
                    mSecretKey.getPublicKey().getAlgorithm(), hashAlgo)
                    .setProvider(Constants.BOUNCY_CASTLE_PROVIDER_NAME);
        }
    }

    public PGPSignatureGenerator getSignatureGenerator(int hashAlgo, boolean cleartext,
                                                       byte[] nfcSignedHash, Date nfcCreationTimestamp)
            throws PgpGeneralException {
        if (mPrivateKeyState == PRIVATE_KEY_STATE_LOCKED) {
            throw new PrivateKeyNotUnlockedException();
        }
        if (nfcSignedHash != null && nfcCreationTimestamp == null) {
            throw new PgpGeneralException("Got nfc hash without timestamp!!");
        }

        // We explicitly create a signature creation timestamp in this place.
        // That way, we can inject an artificial one from outside, ie the one
        // used in previous runs of this function.
        if (nfcCreationTimestamp == null) {
            // to sign using nfc PgpSignEncrypt is executed two times.
            // the first time it stops to return the PendingIntent for nfc connection and signing the hash
            // the second time the signed hash is used.
            // to get the same hash we cache the timestamp for the second round!
            nfcCreationTimestamp = new Date();
        }

        PGPContentSignerBuilder contentSignerBuilder = getContentSignerBuilder(hashAlgo,
                nfcSignedHash, nfcCreationTimestamp);

        int signatureType;
        if (cleartext) {
            // for sign-only ascii text
            signatureType = PGPSignature.CANONICAL_TEXT_DOCUMENT;
        } else {
            signatureType = PGPSignature.BINARY_DOCUMENT;
        }

        try {
            PGPSignatureGenerator signatureGenerator = new PGPSignatureGenerator(contentSignerBuilder);
            signatureGenerator.init(signatureType, mPrivateKey);

            PGPSignatureSubpacketGenerator spGen = new PGPSignatureSubpacketGenerator();
            spGen.setSignerUserID(false, mRing.getPrimaryUserIdWithFallback());
            spGen.setSignatureCreationTime(false, nfcCreationTimestamp);
            signatureGenerator.setHashedSubpackets(spGen.generate());
            return signatureGenerator;
        } catch (PgpKeyNotFoundException e) {
            // TODO: simply throw PGPException!
            throw new PgpGeneralException("Error initializing signature!", e);
        } catch (PGPException e) {
            throw new PgpGeneralException("Error initializing signature!", e);
        }
    }

    public PublicKeyDataDecryptorFactory getDecryptorFactory(byte[] nfcDecryptedSessionKey) {
        if (mPrivateKeyState == PRIVATE_KEY_STATE_LOCKED) {
            throw new PrivateKeyNotUnlockedException();
        }

        if (mPrivateKeyState == PRIVATE_KEY_STATE_DIVERT_TO_CARD) {
            return new NfcSyncPublicKeyDataDecryptorFactoryBuilder()
                    .setProvider(Constants.BOUNCY_CASTLE_PROVIDER_NAME).build(nfcDecryptedSessionKey);
        } else {
            return new JcePublicKeyDataDecryptorFactoryBuilder()
                    .setProvider(Constants.BOUNCY_CASTLE_PROVIDER_NAME).build(mPrivateKey);
        }
    }

    /**
     * Certify the given pubkeyid with the given masterkeyid.
     *
     * @param publicKeyRing Keyring to add certification to.
     * @param userIds       User IDs to certify, or all if null
     * @return A keyring with added certifications
     */
    public UncachedKeyRing certifyUserIds(CanonicalizedPublicKeyRing publicKeyRing, List<String> userIds,
                                          byte[] nfcSignedHash, Date nfcCreationTimestamp) {
        if (mPrivateKeyState == PRIVATE_KEY_STATE_LOCKED) {
            throw new PrivateKeyNotUnlockedException();
        }

        // create a signatureGenerator from the supplied masterKeyId and passphrase
        PGPSignatureGenerator signatureGenerator;
        {
            // TODO: SHA256 fixed?
            PGPContentSignerBuilder contentSignerBuilder = getContentSignerBuilder(PGPUtil.SHA256,
                    nfcSignedHash, nfcCreationTimestamp);

            signatureGenerator = new PGPSignatureGenerator(contentSignerBuilder);
            try {
                signatureGenerator.init(PGPSignature.DEFAULT_CERTIFICATION, mPrivateKey);
            } catch (PGPException e) {
                Log.e(Constants.TAG, "signing error", e);
                return null;
            }
        }

        { // supply signatureGenerator with a SubpacketVector
            PGPSignatureSubpacketGenerator spGen = new PGPSignatureSubpacketGenerator();
            if (nfcCreationTimestamp != null) {
                spGen.setSignatureCreationTime(false, nfcCreationTimestamp);
                Log.d(Constants.TAG, "For NFC: set sig creation time to " + nfcCreationTimestamp);
            }
            PGPSignatureSubpacketVector packetVector = spGen.generate();
            signatureGenerator.setHashedSubpackets(packetVector);
        }

        // get the master subkey (which we certify for)
        PGPPublicKey publicKey = publicKeyRing.getPublicKey().getPublicKey();

        // fetch public key ring, add the certification and return it
        Iterable<String> it = userIds != null ? userIds
                : new IterableIterator<String>(publicKey.getUserIDs());
        try {
            for (String userId : it) {
                PGPSignature sig = signatureGenerator.generateCertification(userId, publicKey);
                publicKey = PGPPublicKey.addCertification(publicKey, userId, sig);
            }
        } catch (PGPException e) {
            Log.e(Constants.TAG, "signing error", e);
            return null;
        }

        PGPPublicKeyRing ring = PGPPublicKeyRing.insertPublicKey(publicKeyRing.getRing(), publicKey);

        return new UncachedKeyRing(ring);
    }

    static class PrivateKeyNotUnlockedException extends RuntimeException {
        // this exception is a programming error which happens when an operation which requires
        // the private key is called without a previous call to unlock()
    }

    public UncachedSecretKey getUncached() {
        return new UncachedSecretKey(mSecretKey);
    }

    // HACK, for TESTING ONLY!!
    PGPPrivateKey getPrivateKey () {
        return mPrivateKey;
    }

}<|MERGE_RESOLUTION|>--- conflicted
+++ resolved
@@ -84,12 +84,8 @@
     }
 
     public enum SecretKeyType {
-<<<<<<< HEAD
-        UNAVAILABLE(0), GNU_DUMMY(1), PASSPHRASE(2), PASSPHRASE_EMPTY(3), DIVERT_TO_CARD(4), PIN(5);
-=======
         UNAVAILABLE(0), GNU_DUMMY(1), PASSPHRASE(2), PASSPHRASE_EMPTY(3), DIVERT_TO_CARD(4), PIN(5),
         PATTERN(6);
->>>>>>> ccde6add
 
         final int mNum;
 
@@ -109,11 +105,8 @@
                     return DIVERT_TO_CARD;
                 case 5:
                     return PIN;
-<<<<<<< HEAD
-=======
                 case 6:
                     return PATTERN;
->>>>>>> ccde6add
                 // if this case happens, it's probably a check from a database value
                 default:
                     return UNAVAILABLE;
