/*
 * Copyright (C) 2014 Dominik Schürmann <dominik@dominikschuermann.de>
 *
 * This program is free software: you can redistribute it and/or modify
 * it under the terms of the GNU General Public License as published by
 * the Free Software Foundation, either version 3 of the License, or
 * (at your option) any later version.
 *
 * This program is distributed in the hope that it will be useful,
 * but WITHOUT ANY WARRANTY; without even the implied warranty of
 * MERCHANTABILITY or FITNESS FOR A PARTICULAR PURPOSE.  See the
 * GNU General Public License for more details.
 *
 * You should have received a copy of the GNU General Public License
 * along with this program.  If not, see <http://www.gnu.org/licenses/>.
 */

package org.sufficientlysecure.keychain.util;

import android.content.Context;

import org.sufficientlysecure.keychain.keyimport.ImportKeysListEntry;
import org.sufficientlysecure.keychain.keyimport.Keyserver;
import org.sufficientlysecure.keychain.keyimport.ParcelableHkpKeyserver;
import org.sufficientlysecure.keychain.keyimport.ParcelableKeyRing;
import org.sufficientlysecure.keychain.operations.results.ImportKeyResult;
import org.sufficientlysecure.keychain.service.ImportKeyringParcel;
import org.sufficientlysecure.keychain.ui.base.CryptoOperationHelper;

import java.util.ArrayList;
import java.util.HashSet;
import java.util.List;
import java.util.Locale;
import java.util.Set;

public class EmailKeyHelper {
    // TODO: Make this not require a proxy in it's constructor, redesign when it is to be used
    // to import keys, simply use CryptoOperationHelper with this callback
    public abstract class ImportContactKeysCallback
            implements CryptoOperationHelper.Callback<ImportKeyringParcel, ImportKeyResult> {

        private ArrayList<ParcelableKeyRing> mKeyList;
        private ParcelableHkpKeyserver mKeyserver;

        public ImportContactKeysCallback(Context context, ParcelableHkpKeyserver keyserver,
                                         ParcelableProxy proxy) {
            this(context, new ContactHelper(context).getContactMails(), keyserver, proxy);
        }

        public ImportContactKeysCallback(Context context, List<String> mails,
                                         ParcelableHkpKeyserver keyserver, ParcelableProxy proxy) {
            Set<ImportKeysListEntry> entries = new HashSet<>();
            for (String mail : mails) {
                entries.addAll(getEmailKeys(context, mail, proxy));
            }

            // Put them in a list and import
            ArrayList<ParcelableKeyRing> keys = new ArrayList<>(entries.size());
            for (ImportKeysListEntry entry : entries) {
                keys.add(new ParcelableKeyRing(entry.getFingerprintHex(), entry.getKeyIdHex(), null,
                        null));
            }
            mKeyList = keys;
            mKeyserver = keyserver;
        }

        @Override
        public ImportKeyringParcel createOperationInput() {
            return new ImportKeyringParcel(mKeyList, mKeyserver);
        }
    }

    public static Set<ImportKeysListEntry> getEmailKeys(Context context, String mail,
                                                        ParcelableProxy proxy) {
        Set<ImportKeysListEntry> keys = new HashSet<>();

        // Try _hkp._tcp SRV record first
        String[] mailparts = mail.split("@");
        if (mailparts.length == 2) {
            ParcelableHkpKeyserver hkp = ParcelableHkpKeyserver.resolve(mailparts[1]);
            if (hkp != null) {
                keys.addAll(getEmailKeys(mail, hkp, proxy));
            }
        }

        if (keys.isEmpty()) {
            // Most users don't have the SRV record, so ask a default server as well
            ParcelableHkpKeyserver server = Preferences.getPreferences(context).getPreferredKeyserver();
            if (server != null) {
                keys.addAll(getEmailKeys(mail, server, proxy));
            }
        }
        return keys;
    }

    public static List<ImportKeysListEntry> getEmailKeys(String mail, Keyserver keyServer,
                                                         ParcelableProxy proxy) {
        Set<ImportKeysListEntry> keys = new HashSet<>();
        try {
<<<<<<< HEAD
            for (ImportKeysListEntry key : keyServer.search(mail, proxy)) {
                if (key.isRevoked() || key.isExpired()) continue;
=======
            for (ImportKeysListEntry key : keyServer.search(mail)) {
                if (key.isRevokedOrExpired()) continue;
>>>>>>> c389e543
                for (String userId : key.getUserIds()) {
                    if (userId.toLowerCase().contains(mail.toLowerCase(Locale.ENGLISH))) {
                        keys.add(key);
                    }
                }
            }
        } catch (Keyserver.CloudSearchFailureException ignored) {
        }
        return new ArrayList<>(keys);
    }
}<|MERGE_RESOLUTION|>--- conflicted
+++ resolved
@@ -97,13 +97,8 @@
                                                          ParcelableProxy proxy) {
         Set<ImportKeysListEntry> keys = new HashSet<>();
         try {
-<<<<<<< HEAD
             for (ImportKeysListEntry key : keyServer.search(mail, proxy)) {
-                if (key.isRevoked() || key.isExpired()) continue;
-=======
-            for (ImportKeysListEntry key : keyServer.search(mail)) {
                 if (key.isRevokedOrExpired()) continue;
->>>>>>> c389e543
                 for (String userId : key.getUserIds()) {
                     if (userId.toLowerCase().contains(mail.toLowerCase(Locale.ENGLISH))) {
                         keys.add(key);
