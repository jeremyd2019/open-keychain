--- conflicted
+++ resolved
@@ -39,15 +39,12 @@
                     android:layout_height="wrap_content"
                     android:layout_marginBottom="4dp"/>
             </LinearLayout>
+
         </android.support.v7.widget.CardView>
 
         <android.support.v7.widget.CardView
-<<<<<<< HEAD
             android:id="@+id/card_linked_ids"
             android:transitionName="card_linked_ids"
-=======
-            android:id="@+id/linked_system_contact_card"
->>>>>>> b3257e0f
             android:layout_gravity="center"
             android:layout_width="match_parent"
             android:layout_height="wrap_content"
@@ -59,18 +56,13 @@
             <LinearLayout
                 android:layout_width="match_parent"
                 android:layout_height="wrap_content"
-<<<<<<< HEAD
                 android:orientation="vertical"
                 android:animateLayoutChanges="true">
-=======
-                android:orientation="vertical">
->>>>>>> b3257e0f
 
                 <TextView
                     style="@style/CardViewHeader"
                     android:layout_width="wrap_content"
                     android:layout_height="wrap_content"
-<<<<<<< HEAD
                     android:text="@string/section_linked_identities" />
 
                 <org.sufficientlysecure.keychain.ui.widget.FixedListView
@@ -95,9 +87,31 @@
                     android:text="%d more unknown identity types"
                     android:paddingLeft="8dp"
                     android:paddingRight="8dp"
-                    style="@style/SelectableItem" />
+                    android:background="?android:selectableItemBackground" />
 
-=======
+            </LinearLayout>
+
+        </android.support.v7.widget.CardView>
+
+        <android.support.v7.widget.CardView
+            android:id="@+id/linked_system_contact_card"
+            android:layout_gravity="center"
+            android:layout_width="match_parent"
+            android:layout_height="wrap_content"
+            card_view:cardBackgroundColor="@android:color/white"
+            card_view:cardElevation="2dp"
+            card_view:cardUseCompatPadding="true"
+            card_view:cardCornerRadius="4dp">
+
+            <LinearLayout
+                android:layout_width="match_parent"
+                android:layout_height="wrap_content"
+                android:orientation="vertical">
+
+                <TextView
+                    style="@style/CardViewHeader"
+                    android:layout_width="wrap_content"
+                    android:layout_height="wrap_content"
                     android:text="@string/section_linked_system_contact"/>
 
                 <LinearLayout
@@ -124,7 +138,6 @@
                         android:textAppearance="?android:attr/textAppearanceMedium"
                         android:text="@string/view_key_fragment_no_system_contact"/>
                 </LinearLayout>
->>>>>>> b3257e0f
             </LinearLayout>
         </android.support.v7.widget.CardView>
 
