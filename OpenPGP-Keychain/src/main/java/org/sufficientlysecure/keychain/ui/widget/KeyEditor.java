--- conflicted
+++ resolved
@@ -135,12 +135,12 @@
                                 }
                             }
                         });
-<<<<<<< HEAD
+
                 // setCalendarViewShown() is supported from API 11 onwards.
-                if (android.os.Build.VERSION.SDK_INT >= 11)
+                if (android.os.Build.VERSION.SDK_INT >= android.os.Build.VERSION_CODES.HONEYCOMB)
                     // Hide calendarView in tablets because of the unix warparound bug.
                     dialog.getDatePicker().setCalendarViewShown(false);
-=======
+
                 if (android.os.Build.VERSION.SDK_INT >= android.os.Build.VERSION_CODES.HONEYCOMB) {
                     if ( dialog != null && mCreatedDate != null ) {
                         dialog.getDatePicker().setMinDate(mCreatedDate.getTime().getTime()+ DateUtils.DAY_IN_MILLIS);
@@ -149,7 +149,7 @@
                         dialog.getDatePicker().setMinDate(date.getTime().getTime()+ DateUtils.DAY_IN_MILLIS);
                     }
                 }
->>>>>>> 9646a3d4
+
                 dialog.show();
             }
         });
