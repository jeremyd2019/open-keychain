/*
 * Copyright (C) 2010 Thialfihar <thi@thialfihar.org>
 *
 * Licensed under the Apache License, Version 2.0 (the "License");
 * you may not use this file except in compliance with the License.
 * You may obtain a copy of the License at
 *
 *      http://www.apache.org/licenses/LICENSE-2.0
 *
 * Unless required by applicable law or agreed to in writing, software
 * distributed under the License is distributed on an "AS IS" BASIS,
 * WITHOUT WARRANTIES OR CONDITIONS OF ANY KIND, either express or implied.
 * See the License for the specific language governing permissions and
 * limitations under the License.
 */

package org.sufficientlysecure.keychain.ui.widget;

import java.util.ArrayList;
import java.util.List;
import java.util.Vector;

import org.spongycastle.openpgp.PGPKeyFlags;
import org.spongycastle.openpgp.PGPSecretKey;
import org.sufficientlysecure.keychain.Id;
import org.sufficientlysecure.keychain.R;
import org.sufficientlysecure.keychain.pgp.PgpConversionHelper;
import org.sufficientlysecure.keychain.service.KeychainIntentService;
import org.sufficientlysecure.keychain.service.KeychainIntentServiceHandler;
import org.sufficientlysecure.keychain.service.PassphraseCacheService;
import org.sufficientlysecure.keychain.ui.dialog.ProgressDialogFragment;
import org.sufficientlysecure.keychain.ui.widget.Editor.EditorListener;
import org.sufficientlysecure.keychain.util.Choice;

import android.app.AlertDialog;
import android.app.ProgressDialog;
import android.content.Context;
import android.content.DialogInterface;
import android.content.Intent;
import android.os.Bundle;
import android.os.Message;
import android.os.Messenger;
import android.support.v7.app.ActionBarActivity;
import android.util.AttributeSet;
import android.view.LayoutInflater;
import android.view.View;
import android.view.View.OnClickListener;
import android.view.ViewGroup;
import android.widget.LinearLayout;
import android.widget.TextView;
import com.beardedhen.androidbootstrap.BootstrapButton;
import org.spongycastle.openpgp.PGPSecretKey;
import org.sufficientlysecure.keychain.Id;
import org.sufficientlysecure.keychain.R;
import org.sufficientlysecure.keychain.pgp.PgpConversionHelper;
import org.sufficientlysecure.keychain.service.KeychainIntentService;
import org.sufficientlysecure.keychain.service.KeychainIntentServiceHandler;
import org.sufficientlysecure.keychain.service.PassphraseCacheService;
import org.sufficientlysecure.keychain.ui.dialog.CreateKeyDialogFragment;
import org.sufficientlysecure.keychain.ui.dialog.ProgressDialogFragment;
import org.sufficientlysecure.keychain.ui.widget.Editor.EditorListener;
import org.sufficientlysecure.keychain.util.Choice;



public class SectionView extends LinearLayout implements OnClickListener, EditorListener, Editor {
    private LayoutInflater mInflater;
    private BootstrapButton mPlusButton;
    private ViewGroup mEditors;
    private TextView mTitle;
    private int mType = 0;
    private EditorListener mEditorListener = null;

    private Choice mNewKeyAlgorithmChoice;
    private int mNewKeySize;
<<<<<<< HEAD
    private boolean canEdit = true;
    private boolean oldItemDeleted = false;
    private ArrayList<String> mDeletedIDs = new ArrayList<String>();
    private ArrayList<PGPSecretKey> mDeletedKeys = new ArrayList<PGPSecretKey>();
=======
    private boolean mCanEdit = true;
>>>>>>> 68668fd4

    private ActionBarActivity mActivity;

    private ProgressDialogFragment mGeneratingDialog;

    public void setEditorListener(EditorListener listener) {
        mEditorListener = listener;
    }

    public SectionView(Context context) {
        super(context);
        mActivity = (ActionBarActivity) context;
    }

    public SectionView(Context context, AttributeSet attrs) {
        super(context, attrs);
        mActivity = (ActionBarActivity) context;
    }

    public ViewGroup getEditors() {
        return mEditors;
    }

    public void setType(int type) {
        mType = type;
        switch (type) {
            case Id.type.user_id: {
                mTitle.setText(R.string.section_user_ids);
                break;
            }

            case Id.type.key: {
                mTitle.setText(R.string.section_keys);
                break;
            }

            default: {
                break;
            }
        }
    }

    public void setCanEdit(boolean bCanEdit) {
        mCanEdit = bCanEdit;
        if (!mCanEdit) {
            mPlusButton.setVisibility(View.INVISIBLE);
        }
    }

    /**
     * {@inheritDoc}
     */
    @Override
    protected void onFinishInflate() {
        mInflater = (LayoutInflater) getContext().getSystemService(Context.LAYOUT_INFLATER_SERVICE);

        setDrawingCacheEnabled(true);
        setAlwaysDrawnWithCacheEnabled(true);

        mPlusButton = (BootstrapButton) findViewById(R.id.plusbutton);
        mPlusButton.setOnClickListener(this);

        mEditors = (ViewGroup) findViewById(R.id.editors);
        mTitle = (TextView) findViewById(R.id.title);

        updateEditorsVisible();
        super.onFinishInflate();
    }

<<<<<<< HEAD
    /** {@inheritDoc} */
    public void onDeleted(Editor editor, boolean wasNewItem) {
        oldItemDeleted |= !wasNewItem;
        if (oldItemDeleted) {
            if (mType == Id.type.user_id)
                mDeletedIDs.add(((UserIdEditor)editor).getOriginalID());
            else if (mType == Id.type.key)
                mDeletedKeys.add(((KeyEditor)editor).getValue());

        }
=======
    /**
     * {@inheritDoc}
     */
    public void onDeleted(Editor editor) {
>>>>>>> 68668fd4
        this.updateEditorsVisible();
        if (mEditorListener != null) {
            mEditorListener.onEdited();
        }
    }

    @Override
    public void onEdited() {
        if (mEditorListener != null) {
            mEditorListener.onEdited();
        }
    }

    protected void updateEditorsVisible() {
        final boolean hasChildren = mEditors.getChildCount() > 0;
        mEditors.setVisibility(hasChildren ? View.VISIBLE : View.GONE);
    }

<<<<<<< HEAD
    public boolean needsSaving()
    {
        //check each view for needs saving, take account of deleted items
        boolean ret = oldItemDeleted;
        for (int i = 0; i < mEditors.getChildCount(); ++i) {
            Editor editor = (Editor) mEditors.getChildAt(i);
            ret |= editor.needsSaving();
            if (mType == Id.type.user_id)
                ret |= ((UserIdEditor)editor).primarySwapped();
        }
        return ret;
    }

    public boolean primaryChanged()
    {
        boolean ret = false;
        for (int i = 0; i < mEditors.getChildCount(); ++i) {
            Editor editor = (Editor) mEditors.getChildAt(i);
            if (mType == Id.type.user_id)
                ret |= ((UserIdEditor)editor).primarySwapped();
        }
        return ret;
    }

    public String getOriginalPrimaryID()
    { //NB: this will have to change when we change how Primary IDs are chosen, and so we need to be
      //    careful about where Master key capabilities are stored... multiple primaries and
      //    revoked ones make this harder than the simple case we are continuing to assume here
        for (int i = 0; i < mEditors.getChildCount(); ++i) {
            Editor editor = (Editor) mEditors.getChildAt(i);
            if (mType == Id.type.user_id) {
                if(((UserIdEditor)editor).getIsOriginallyMainUserID()) {
                    return ((UserIdEditor)editor).getOriginalID();
                }
            }
        }
        return null;
    }

    public ArrayList<String> getOriginalIDs()
    {
        ArrayList<String> orig = new ArrayList<String>();
        if (mType == Id.type.user_id) {
            for (int i = 0; i < mEditors.getChildCount(); ++i) {
                UserIdEditor editor = (UserIdEditor) mEditors.getChildAt(i);
                if (editor.isMainUserId())
                    orig.add(0, editor.getOriginalID());
                else
                    orig.add(editor.getOriginalID());
            }
            return orig;
        } else {
            return null;
        }
    }

    public ArrayList<String> getDeletedIDs()
    {
        return mDeletedIDs;
    }

    public ArrayList<PGPSecretKey> getDeletedKeys()
    {
        return mDeletedKeys;
    }

    public List<Boolean> getNeedsSavingArray()
    {
        ArrayList<Boolean> mList = new ArrayList<Boolean>();
        for (int i = 0; i < mEditors.getChildCount(); ++i) {
            Editor editor = (Editor) mEditors.getChildAt(i);
            mList.add(editor.needsSaving());
        }
        return mList;
    }

    public List<Boolean> getNewKeysArray()
    {
        ArrayList<Boolean> mList = new ArrayList<Boolean>();
        if (mType == Id.type.key) {
            for (int i = 0; i < mEditors.getChildCount(); ++i) {
                KeyEditor editor = (KeyEditor) mEditors.getChildAt(i);
                mList.add(editor.getIsNewKey());
            }
        }
        return mList;
    }

    /** {@inheritDoc} */
=======
    /**
     * {@inheritDoc}
     */
>>>>>>> 68668fd4
    public void onClick(View v) {
        if (mCanEdit) {
            switch (mType) {
<<<<<<< HEAD
            case Id.type.user_id: {
                UserIdEditor view = (UserIdEditor) mInflater.inflate(
                        R.layout.edit_key_user_id_item, mEditors, false);
                view.setEditorListener(this);
                view.setValue("", mEditors.getChildCount() == 0, true);
                mEditors.addView(view);
                if (mEditorListener != null) {
                    mEditorListener.onEdited();
                }
                break;
            }
=======
                case Id.type.user_id: {
                    UserIdEditor view = (UserIdEditor) mInflater.inflate(
                            R.layout.edit_key_user_id_item, mEditors, false);
                    view.setEditorListener(this);
                    if (mEditors.getChildCount() == 0) {
                        view.setIsMainUserId(true);
                    }
                    mEditors.addView(view);
                    break;
                }
>>>>>>> 68668fd4

                case Id.type.key: {
                    CreateKeyDialogFragment mCreateKeyDialogFragment =
                            CreateKeyDialogFragment.newInstance(mEditors.getChildCount());
                    mCreateKeyDialogFragment
                            .setOnAlgorithmSelectedListener(
                                    new CreateKeyDialogFragment.OnAlgorithmSelectedListener() {
                                        @Override
                                        public void onAlgorithmSelected(Choice algorithmChoice, int keySize) {
                                            mNewKeyAlgorithmChoice = algorithmChoice;
                                            mNewKeySize = keySize;
                                            createKey();
                                        }
                                    });
                    mCreateKeyDialogFragment.show(mActivity.getSupportFragmentManager(), "createKeyDialog");
                    break;
                }

                default: {
                    break;
                }
            }
            this.updateEditorsVisible();
        }
    }

    public void setUserIds(Vector<String> list) {
        if (mType != Id.type.user_id) {
            return;
        }

        mEditors.removeAllViews();
        for (String userId : list) {
            UserIdEditor view = (UserIdEditor) mInflater.inflate(R.layout.edit_key_user_id_item,
                    mEditors, false);
            view.setEditorListener(this);
<<<<<<< HEAD
            view.setValue(userId, mEditors.getChildCount() == 0, false);
            view.setCanEdit(canEdit);
=======
            view.setValue(userId);
            if (mEditors.getChildCount() == 0) {
                view.setIsMainUserId(true);
            }
            view.setCanEdit(mCanEdit);
>>>>>>> 68668fd4
            mEditors.addView(view);
        }

        this.updateEditorsVisible();
    }

    public void setKeys(Vector<PGPSecretKey> list, Vector<Integer> usages, boolean newKeys) {
        if (mType != Id.type.key) {
            return;
        }

        mEditors.removeAllViews();

        // go through all keys and set view based on them
        for (int i = 0; i < list.size(); i++) {
            KeyEditor view = (KeyEditor) mInflater.inflate(R.layout.edit_key_key_item, mEditors,
                    false);
            view.setEditorListener(this);
            boolean isMasterKey = (mEditors.getChildCount() == 0);
<<<<<<< HEAD
            view.setValue(list.get(i), isMasterKey, usages.get(i), newKeys);
            view.setCanEdit(canEdit);
=======
            view.setValue(list.get(i), isMasterKey, usages.get(i));
            view.setCanEdit(mCanEdit);
>>>>>>> 68668fd4
            mEditors.addView(view);
        }

        this.updateEditorsVisible();
    }

    private void createKey() {
        // Send all information needed to service to edit key in other thread
        final Intent intent = new Intent(mActivity, KeychainIntentService.class);

        intent.setAction(KeychainIntentService.ACTION_GENERATE_KEY);

        // fill values for this action
        Bundle data = new Bundle();
        Boolean isMasterKey;

        String passphrase;
        if (mEditors.getChildCount() > 0) {
            PGPSecretKey masterKey = ((KeyEditor) mEditors.getChildAt(0)).getValue();
            passphrase = PassphraseCacheService
                    .getCachedPassphrase(mActivity, masterKey.getKeyID());
            isMasterKey = false;
        } else {
            passphrase = "";
            isMasterKey = true;
        }
        data.putBoolean(KeychainIntentService.GENERATE_KEY_MASTER_KEY, isMasterKey);
        data.putString(KeychainIntentService.GENERATE_KEY_SYMMETRIC_PASSPHRASE, passphrase);
        data.putInt(KeychainIntentService.GENERATE_KEY_ALGORITHM, mNewKeyAlgorithmChoice.getId());
        data.putInt(KeychainIntentService.GENERATE_KEY_KEY_SIZE, mNewKeySize);

        intent.putExtra(KeychainIntentService.EXTRA_DATA, data);

        // show progress dialog
        mGeneratingDialog = ProgressDialogFragment.newInstance(
                getResources().getQuantityString(R.plurals.progress_generating, 1),
                ProgressDialog.STYLE_SPINNER,
                true,
                new DialogInterface.OnCancelListener() {
                    @Override
                    public void onCancel(DialogInterface dialog) {
                        mActivity.stopService(intent);
                    }
                });

        // Message is received after generating is done in KeychainIntentService
        KeychainIntentServiceHandler saveHandler = new KeychainIntentServiceHandler(mActivity,
                mGeneratingDialog) {
            public void handleMessage(Message message) {
                // handle messages by standard KeychainIntentServiceHandler first
                super.handleMessage(message);

                if (message.arg1 == KeychainIntentServiceHandler.MESSAGE_OKAY) {
                    // get new key from data bundle returned from service
                    Bundle data = message.getData();
                    PGPSecretKey newKey = (PGPSecretKey) PgpConversionHelper
                            .BytesToPGPSecretKey(data
                                    .getByteArray(KeychainIntentService.RESULT_NEW_KEY));
                    addGeneratedKeyToView(newKey);
                }
            }
        };

        // Create a new Messenger for the communication back
        Messenger messenger = new Messenger(saveHandler);
        intent.putExtra(KeychainIntentService.EXTRA_MESSENGER, messenger);

        mGeneratingDialog.show(mActivity.getSupportFragmentManager(), "dialog");

        // start service with intent
        mActivity.startService(intent);
    }

    private void addGeneratedKeyToView(PGPSecretKey newKey) {
        // add view with new key
        KeyEditor view = (KeyEditor) mInflater.inflate(R.layout.edit_key_key_item,
                mEditors, false);
        view.setEditorListener(SectionView.this);
        int usage = 0;
        if (mEditors.getChildCount() == 0)
            usage = PGPKeyFlags.CAN_CERTIFY;
        view.setValue(newKey, newKey.isMasterKey(), usage, true);
        mEditors.addView(view);
        SectionView.this.updateEditorsVisible();
        if (mEditorListener != null) {
            mEditorListener.onEdited();
        }
    }
}<|MERGE_RESOLUTION|>--- conflicted
+++ resolved
@@ -73,14 +73,10 @@
 
     private Choice mNewKeyAlgorithmChoice;
     private int mNewKeySize;
-<<<<<<< HEAD
-    private boolean canEdit = true;
     private boolean oldItemDeleted = false;
     private ArrayList<String> mDeletedIDs = new ArrayList<String>();
     private ArrayList<PGPSecretKey> mDeletedKeys = new ArrayList<PGPSecretKey>();
-=======
     private boolean mCanEdit = true;
->>>>>>> 68668fd4
 
     private ActionBarActivity mActivity;
 
@@ -150,8 +146,9 @@
         super.onFinishInflate();
     }
 
-<<<<<<< HEAD
-    /** {@inheritDoc} */
+    /**
+     * {@inheritDoc}
+     */
     public void onDeleted(Editor editor, boolean wasNewItem) {
         oldItemDeleted |= !wasNewItem;
         if (oldItemDeleted) {
@@ -161,12 +158,6 @@
                 mDeletedKeys.add(((KeyEditor)editor).getValue());
 
         }
-=======
-    /**
-     * {@inheritDoc}
-     */
-    public void onDeleted(Editor editor) {
->>>>>>> 68668fd4
         this.updateEditorsVisible();
         if (mEditorListener != null) {
             mEditorListener.onEdited();
@@ -185,7 +176,6 @@
         mEditors.setVisibility(hasChildren ? View.VISIBLE : View.GONE);
     }
 
-<<<<<<< HEAD
     public boolean needsSaving()
     {
         //check each view for needs saving, take account of deleted items
@@ -274,39 +264,23 @@
         return mList;
     }
 
-    /** {@inheritDoc} */
-=======
     /**
      * {@inheritDoc}
      */
->>>>>>> 68668fd4
     public void onClick(View v) {
         if (mCanEdit) {
             switch (mType) {
-<<<<<<< HEAD
-            case Id.type.user_id: {
-                UserIdEditor view = (UserIdEditor) mInflater.inflate(
-                        R.layout.edit_key_user_id_item, mEditors, false);
-                view.setEditorListener(this);
-                view.setValue("", mEditors.getChildCount() == 0, true);
-                mEditors.addView(view);
-                if (mEditorListener != null) {
-                    mEditorListener.onEdited();
-                }
-                break;
-            }
-=======
                 case Id.type.user_id: {
                     UserIdEditor view = (UserIdEditor) mInflater.inflate(
                             R.layout.edit_key_user_id_item, mEditors, false);
                     view.setEditorListener(this);
-                    if (mEditors.getChildCount() == 0) {
-                        view.setIsMainUserId(true);
+                    view.setValue("", mEditors.getChildCount() == 0, true);
+                    mEditors.addView(view);
+                    if (mEditorListener != null) {
+                        mEditorListener.onEdited();
                     }
-                    mEditors.addView(view);
                     break;
                 }
->>>>>>> 68668fd4
 
                 case Id.type.key: {
                     CreateKeyDialogFragment mCreateKeyDialogFragment =
@@ -343,16 +317,8 @@
             UserIdEditor view = (UserIdEditor) mInflater.inflate(R.layout.edit_key_user_id_item,
                     mEditors, false);
             view.setEditorListener(this);
-<<<<<<< HEAD
             view.setValue(userId, mEditors.getChildCount() == 0, false);
-            view.setCanEdit(canEdit);
-=======
-            view.setValue(userId);
-            if (mEditors.getChildCount() == 0) {
-                view.setIsMainUserId(true);
-            }
             view.setCanEdit(mCanEdit);
->>>>>>> 68668fd4
             mEditors.addView(view);
         }
 
@@ -372,13 +338,8 @@
                     false);
             view.setEditorListener(this);
             boolean isMasterKey = (mEditors.getChildCount() == 0);
-<<<<<<< HEAD
             view.setValue(list.get(i), isMasterKey, usages.get(i), newKeys);
-            view.setCanEdit(canEdit);
-=======
-            view.setValue(list.get(i), isMasterKey, usages.get(i));
             view.setCanEdit(mCanEdit);
->>>>>>> 68668fd4
             mEditors.addView(view);
         }
 
