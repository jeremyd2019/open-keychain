--- conflicted
+++ resolved
@@ -199,12 +199,8 @@
                         }
                         case R.id.menu_key_list_multi_export: {
                             ids = mStickyList.getWrappedList().getCheckedItemIds();
-<<<<<<< HEAD
                             long[] masterKeyIds = new long[2*ids.length];
                             /* TODO! redo
-=======
-                            long[] masterKeyIds = new long[2 * ids.length];
->>>>>>> 11b08c4d
                             ArrayList<Long> allPubRowIds =
                                     ProviderHelper.getPublicKeyRingsRowIds(getActivity());
                             for (int i = 0; i < ids.length; i++) {
@@ -215,14 +211,8 @@
                                     masterKeyIds[i] =
                                         ProviderHelper.getSecretMasterKeyId(getActivity(), ids[i]);
                                 }
-<<<<<<< HEAD
                             }*/
                             ExportHelper mExportHelper = new ExportHelper((ActionBarActivity) getActivity());
-=======
-                            }
-                            ExportHelper mExportHelper =
-                                new ExportHelper((ActionBarActivity) getActivity());
->>>>>>> 11b08c4d
                             mExportHelper
                                     .showExportKeysDialog(masterKeyIds, Id.type.public_key,
                                             Constants.Path.APP_DIR_FILE_PUB,
