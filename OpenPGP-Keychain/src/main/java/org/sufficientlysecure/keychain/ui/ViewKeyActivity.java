--- conflicted
+++ resolved
@@ -117,15 +117,8 @@
                 uploadToKeyserver(mDataUri);
                 return true;
             case R.id.menu_key_view_export_file:
-<<<<<<< HEAD
                 long masterKeyId = Long.valueOf(mDataUri.getLastPathSegment());
                 long[] ids = new long[]{masterKeyId};
-=======
-                long masterKeyId =
-                        ProviderHelper.getPublicMasterKeyId(this,
-                            Long.valueOf(mDataUri.getLastPathSegment()));
-                long[] ids = new long[] {masterKeyId};
->>>>>>> 11b08c4d
                 mExportHelper.showExportKeysDialog(ids, Id.type.public_key,
                         Constants.Path.APP_DIR_FILE_PUB, null);
                 return true;
