/*
 * Copyright (C) 2012-2013 Dominik Schürmann <dominik@dominikschuermann.de>
 * Copyright (C) 2010 Thialfihar <thi@thialfihar.org>
 *
 * Licensed under the Apache License, Version 2.0 (the "License");
 * you may not use this file except in compliance with the License.
 * You may obtain a copy of the License at
 *
 *      http://www.apache.org/licenses/LICENSE-2.0
 *
 * Unless required by applicable law or agreed to in writing, software
 * distributed under the License is distributed on an "AS IS" BASIS,
 * WITHOUT WARRANTIES OR CONDITIONS OF ANY KIND, either express or implied.
 * See the License for the specific language governing permissions and
 * limitations under the License.
 */

package org.sufficientlysecure.keychain.pgp;

import java.util.Calendar;
import java.util.Date;
import java.util.GregorianCalendar;
import java.util.Locale;
import java.util.Vector;
import java.util.regex.Matcher;
import java.util.regex.Pattern;

import org.spongycastle.bcpg.sig.KeyFlags;
import org.spongycastle.openpgp.PGPPublicKey;
import org.spongycastle.openpgp.PGPPublicKeyRing;
import org.spongycastle.openpgp.PGPSecretKey;
import org.spongycastle.openpgp.PGPSecretKeyRing;
import org.spongycastle.openpgp.PGPSignature;
import org.spongycastle.openpgp.PGPSignatureSubpacketVector;
import org.spongycastle.util.encoders.Hex;
import org.sufficientlysecure.keychain.Constants;
import org.sufficientlysecure.keychain.R;
import org.sufficientlysecure.keychain.provider.ProviderHelper;
import org.sufficientlysecure.keychain.util.IterableIterator;
import org.sufficientlysecure.keychain.util.Log;

import android.content.Context;

public class PgpKeyHelper {

    private static final Pattern USER_ID_PATTERN = Pattern.compile("^(.*?)(?: \\((.*)\\))?(?: <(.*)>)?$");

    public static Date getCreationDate(PGPPublicKey key) {
        return key.getCreationTime();
    }

    public static Date getCreationDate(PGPSecretKey key) {
        return key.getPublicKey().getCreationTime();
    }

    @SuppressWarnings("unchecked")
    public static PGPPublicKey getMasterKey(PGPPublicKeyRing keyRing) {
        if (keyRing == null) {
            return null;
        }
        for (PGPPublicKey key : new IterableIterator<PGPPublicKey>(keyRing.getPublicKeys())) {
            if (key.isMasterKey()) {
                return key;
            }
        }

        return null;
    }

    @SuppressWarnings("unchecked")
    public static PGPSecretKey getMasterKey(PGPSecretKeyRing keyRing) {
        if (keyRing == null) {
            return null;
        }
        for (PGPSecretKey key : new IterableIterator<PGPSecretKey>(keyRing.getSecretKeys())) {
            if (key.isMasterKey()) {
                return key;
            }
        }

        return null;
    }

    @SuppressWarnings("unchecked")
    public static PGPSecretKey getKeyNum(PGPSecretKeyRing keyRing, long num) {
        long cnt = 0;
        if (keyRing == null) {
            return null;
        }
        for (PGPSecretKey key : new IterableIterator<PGPSecretKey>(keyRing.getSecretKeys())) {
            if (cnt == num) {
                return key;
            }
            cnt++;
        }

        return null;
    }

    @SuppressWarnings("unchecked")
    public static Vector<PGPPublicKey> getEncryptKeys(PGPPublicKeyRing keyRing) {
        Vector<PGPPublicKey> encryptKeys = new Vector<PGPPublicKey>();

        for (PGPPublicKey key : new IterableIterator<PGPPublicKey>(keyRing.getPublicKeys())) {
            if (isEncryptionKey(key)) {
                encryptKeys.add(key);
            }
        }

        return encryptKeys;
    }

    @SuppressWarnings("unchecked")
    public static Vector<PGPSecretKey> getSigningKeys(PGPSecretKeyRing keyRing) {
        Vector<PGPSecretKey> signingKeys = new Vector<PGPSecretKey>();

        for (PGPSecretKey key : new IterableIterator<PGPSecretKey>(keyRing.getSecretKeys())) {
            if (isSigningKey(key)) {
                signingKeys.add(key);
            }
        }

        return signingKeys;
    }

    @SuppressWarnings("unchecked")
    public static Vector<PGPSecretKey> getCertificationKeys(PGPSecretKeyRing keyRing) {
        Vector<PGPSecretKey> signingKeys = new Vector<PGPSecretKey>();

        for (PGPSecretKey key : new IterableIterator<PGPSecretKey>(keyRing.getSecretKeys())) {
            if (isCertificationKey(key)) {
                signingKeys.add(key);
            }
        }

        return signingKeys;
    }

    public static Vector<PGPPublicKey> getUsableEncryptKeys(PGPPublicKeyRing keyRing) {
        Vector<PGPPublicKey> usableKeys = new Vector<PGPPublicKey>();
        Vector<PGPPublicKey> encryptKeys = getEncryptKeys(keyRing);
        PGPPublicKey masterKey = null;
        for (int i = 0; i < encryptKeys.size(); ++i) {
            PGPPublicKey key = encryptKeys.get(i);
            if (!isExpired(key) && !key.isRevoked()) {
                if (key.isMasterKey()) {
                    masterKey = key;
                } else {
                    usableKeys.add(key);
                }
            }
        }
        if (masterKey != null) {
            usableKeys.add(masterKey);
        }
        return usableKeys;
    }

    public static boolean isExpired(PGPPublicKey key) {
        Date creationDate = getCreationDate(key);
        Date expiryDate = getExpiryDate(key);
        Date now = new Date();
        if (now.compareTo(creationDate) >= 0
                && (expiryDate == null || now.compareTo(expiryDate) <= 0)) {
            return false;
        }
        return true;
    }

    public static Vector<PGPSecretKey> getUsableCertificationKeys(PGPSecretKeyRing keyRing) {
        Vector<PGPSecretKey> usableKeys = new Vector<PGPSecretKey>();
        Vector<PGPSecretKey> signingKeys = getCertificationKeys(keyRing);
        PGPSecretKey masterKey = null;
        for (int i = 0; i < signingKeys.size(); ++i) {
            PGPSecretKey key = signingKeys.get(i);
            if (key.isMasterKey()) {
                masterKey = key;
            } else {
                usableKeys.add(key);
            }
        }
        if (masterKey != null) {
            usableKeys.add(masterKey);
        }
        return usableKeys;
    }

    public static Vector<PGPSecretKey> getUsableSigningKeys(PGPSecretKeyRing keyRing) {
        Vector<PGPSecretKey> usableKeys = new Vector<PGPSecretKey>();
        Vector<PGPSecretKey> signingKeys = getSigningKeys(keyRing);
        PGPSecretKey masterKey = null;
        for (int i = 0; i < signingKeys.size(); ++i) {
            PGPSecretKey key = signingKeys.get(i);
            if (key.isMasterKey()) {
                masterKey = key;
            } else {
                usableKeys.add(key);
            }
        }
        if (masterKey != null) {
            usableKeys.add(masterKey);
        }
        return usableKeys;
    }

    public static Date getExpiryDate(PGPPublicKey key) {
        Date creationDate = getCreationDate(key);
        if (key.getValidDays() == 0) {
            // no expiry
            return null;
        }
        Calendar calendar = GregorianCalendar.getInstance();
        calendar.setTime(creationDate);
        calendar.add(Calendar.DATE, key.getValidDays());
        Date expiryDate = calendar.getTime();

        return expiryDate;
    }

    public static Date getExpiryDate(PGPSecretKey key) {
        return getExpiryDate(key.getPublicKey());
    }

    public static PGPPublicKey getEncryptPublicKey(Context context, long masterKeyId) {
        PGPPublicKeyRing keyRing = ProviderHelper.getPGPPublicKeyRingByMasterKeyId(context,
                masterKeyId);
        if (keyRing == null) {
            Log.e(Constants.TAG, "keyRing is null!");
            return null;
        }
        Vector<PGPPublicKey> encryptKeys = getUsableEncryptKeys(keyRing);
        if (encryptKeys.size() == 0) {
            Log.e(Constants.TAG, "encryptKeys is null!");
            return null;
        }
        return encryptKeys.get(0);
    }

    public static PGPSecretKey getCertificationKey(Context context, long masterKeyId) {
        PGPSecretKeyRing keyRing = ProviderHelper.getPGPSecretKeyRingByMasterKeyId(context,
                masterKeyId);
        if (keyRing == null) {
            return null;
        }
        Vector<PGPSecretKey> signingKeys = getUsableCertificationKeys(keyRing);
        if (signingKeys.size() == 0) {
            return null;
        }
        return signingKeys.get(0);
    }

    public static PGPSecretKey getSigningKey(Context context, long masterKeyId) {
        PGPSecretKeyRing keyRing = ProviderHelper.getPGPSecretKeyRingByMasterKeyId(context,
                masterKeyId);
        if (keyRing == null) {
            return null;
        }
        Vector<PGPSecretKey> signingKeys = getUsableSigningKeys(keyRing);
        if (signingKeys.size() == 0) {
            return null;
        }
        return signingKeys.get(0);
    }

    @SuppressWarnings("unchecked")
    public static String getMainUserId(PGPPublicKey key) {
        for (String userId : new IterableIterator<String>(key.getUserIDs())) {
            return userId;
        }
        return null;
    }

    @SuppressWarnings("unchecked")
    public static String getMainUserId(PGPSecretKey key) {
        for (String userId : new IterableIterator<String>(key.getUserIDs())) {
            return userId;
        }
        return null;
    }

    public static String getMainUserIdSafe(Context context, PGPPublicKey key) {
        String userId = getMainUserId(key);
        if (userId == null || userId.equals("")) {
            userId = context.getString(R.string.user_id_no_name);
        }
        return userId;
    }

    public static String getMainUserIdSafe(Context context, PGPSecretKey key) {
        String userId = getMainUserId(key);
        if (userId == null || userId.equals("")) {
            userId = context.getString(R.string.user_id_no_name);
        }
        return userId;
    }

    @SuppressWarnings("unchecked")
    public static boolean isEncryptionKey(PGPPublicKey key) {
        if (!key.isEncryptionKey()) {
            return false;
        }

        if (key.getVersion() <= 3) {
            // this must be true now
            return key.isEncryptionKey();
        }

        // special cases
        if (key.getAlgorithm() == PGPPublicKey.ELGAMAL_ENCRYPT) {
            return true;
        }

        if (key.getAlgorithm() == PGPPublicKey.RSA_ENCRYPT) {
            return true;
        }

        for (PGPSignature sig : new IterableIterator<PGPSignature>(key.getSignatures())) {
            if (key.isMasterKey() && sig.getKeyID() != key.getKeyID()) {
                continue;
            }
            PGPSignatureSubpacketVector hashed = sig.getHashedSubPackets();

            if (hashed != null
                    && (hashed.getKeyFlags() & (KeyFlags.ENCRYPT_COMMS | KeyFlags.ENCRYPT_STORAGE)) != 0) {
                return true;
            }

            PGPSignatureSubpacketVector unhashed = sig.getUnhashedSubPackets();

            if (unhashed != null
                    && (unhashed.getKeyFlags() & (KeyFlags.ENCRYPT_COMMS | KeyFlags.ENCRYPT_STORAGE)) != 0) {
                return true;
            }
        }
        return false;
    }

    public static boolean isEncryptionKey(PGPSecretKey key) {
        return isEncryptionKey(key.getPublicKey());
    }

    @SuppressWarnings("unchecked")
    public static boolean isSigningKey(PGPPublicKey key) {
        if (key.getVersion() <= 3) {
            return true;
        }

        // special case
        if (key.getAlgorithm() == PGPPublicKey.RSA_SIGN) {
            return true;
        }

        for (PGPSignature sig : new IterableIterator<PGPSignature>(key.getSignatures())) {
            if (key.isMasterKey() && sig.getKeyID() != key.getKeyID()) {
                continue;
            }
            PGPSignatureSubpacketVector hashed = sig.getHashedSubPackets();

            if (hashed != null && (hashed.getKeyFlags() & KeyFlags.SIGN_DATA) != 0) {
                return true;
            }

            PGPSignatureSubpacketVector unhashed = sig.getUnhashedSubPackets();

            if (unhashed != null && (unhashed.getKeyFlags() & KeyFlags.SIGN_DATA) != 0) {
                return true;
            }
        }

        return false;
    }

    public static boolean isSigningKey(PGPSecretKey key) {
        return isSigningKey(key.getPublicKey());
    }

    @SuppressWarnings("unchecked")
    public static boolean isCertificationKey(PGPPublicKey key) {
        if (key.getVersion() <= 3) {
            return true;
        }

        for (PGPSignature sig : new IterableIterator<PGPSignature>(key.getSignatures())) {
            if (key.isMasterKey() && sig.getKeyID() != key.getKeyID()) {
                continue;
            }
            PGPSignatureSubpacketVector hashed = sig.getHashedSubPackets();

            if (hashed != null && (hashed.getKeyFlags() & KeyFlags.CERTIFY_OTHER) != 0) {
                return true;
            }

            PGPSignatureSubpacketVector unhashed = sig.getUnhashedSubPackets();

            if (unhashed != null && (unhashed.getKeyFlags() & KeyFlags.CERTIFY_OTHER) != 0) {
                return true;
            }
        }

        return false;
    }

    public static boolean isCertificationKey(PGPSecretKey key) {
        return isCertificationKey(key.getPublicKey());
    }

    public static String getAlgorithmInfo(PGPPublicKey key) {
        return getAlgorithmInfo(key.getAlgorithm(), key.getBitStrength());
    }

    public static String getAlgorithmInfo(PGPSecretKey key) {
        return getAlgorithmInfo(key.getPublicKey());
    }

    public static String getAlgorithmInfo(int algorithm, int keySize) {
        String algorithmStr = null;

        switch (algorithm) {
            case PGPPublicKey.RSA_ENCRYPT:
            case PGPPublicKey.RSA_GENERAL:
            case PGPPublicKey.RSA_SIGN: {
                algorithmStr = "RSA";
                break;
            }

<<<<<<< HEAD
        default: {
            algorithmStr = "Unknown";
            break;
        }
        }
        if(keySize > 0)
            return algorithmStr + ", " + keySize + " bit";
        else
            return algorithmStr;
    }
=======
            case PGPPublicKey.DSA: {
                algorithmStr = "DSA";
                break;
            }
>>>>>>> 69f5bf6b

            case PGPPublicKey.ELGAMAL_ENCRYPT:
            case PGPPublicKey.ELGAMAL_GENERAL: {
                algorithmStr = "ElGamal";
                break;
            }

            default: {
                algorithmStr = "Unknown";
                break;
            }
        }
        return algorithmStr + ", " + keySize + " bit";
    }

    public static String getFingerPrint(Context context, long keyId) {
        PGPPublicKey key = ProviderHelper.getPGPPublicKeyByKeyId(context, keyId);
        // if it is no public key get it from your own keys...
        if (key == null) {
            PGPSecretKey secretKey = ProviderHelper.getPGPSecretKeyByKeyId(context, keyId);
            if (secretKey == null) {
                Log.e(Constants.TAG, "Key could not be found!");
                return null;
            }
            key = secretKey.getPublicKey();
        }

        return convertFingerprintToHex(key.getFingerprint(), true);
    }

    /**
     * Converts fingerprint to hex (optional: with whitespaces after 4 characters)
     * <p/>
     * Fingerprint is shown using lowercase characters. Studies have shown that humans can
     * better differentiate between numbers and letters when letters are lowercase.
     *
     * @param fingerprint
     * @param split       split into 4 character chunks
     * @return
     */
    public static String convertFingerprintToHex(byte[] fingerprint, boolean split) {
        String hexString = Hex.toHexString(fingerprint);
        if (split) {
            hexString = hexString.replaceAll("(.{4})(?!$)", "$1 ");
        }

        return hexString;
    }

    /**
     * Convert key id from long to 64 bit hex string
     * <p/>
     * V4: "The Key ID is the low-order 64 bits of the fingerprint"
     * <p/>
     * see http://tools.ietf.org/html/rfc4880#section-12.2
     *
     * @param keyId
     * @return
     */
    public static String convertKeyIdToHex(long keyId) {
        return "0x" + convertKeyIdToHex32bit(keyId >> 32) + convertKeyIdToHex32bit(keyId);
    }

    private static String convertKeyIdToHex32bit(long keyId) {
        String hexString = Long.toHexString(keyId & 0xffffffffL).toLowerCase(Locale.US);
        while (hexString.length() < 8) {
            hexString = "0" + hexString;
        }
        return hexString;
    }

    /**
     * Used in HkpKeyServer to convert hex encoded key ids back to long.
     *
     * @param hexString
     * @return
     */
    public static long convertHexToKeyId(String hexString) {
        int len = hexString.length();
        String s2 = hexString.substring(len - 8);
        String s1 = hexString.substring(0, len - 8);
        return (Long.parseLong(s1, 16) << 32) | Long.parseLong(s2, 16);
    }

    /**
     * Splits userId string into naming part, email part, and comment part
     *
     * @param userId
     * @return array with naming (0), email (1), comment (2)
     */
    public static String[] splitUserId(String userId) {
        String[] result = new String[]{null, null, null};

        if (userId == null || userId.equals("")) {
            return result;
        }

        /*
         * User ID matching:
         * http://fiddle.re/t4p6f
         *
         * test cases:
         * "Max Mustermann (this is a comment) <max@example.com>"
         * "Max Mustermann <max@example.com>"
         * "Max Mustermann (this is a comment)"
         * "Max Mustermann [this is nothing]"
         */
        Matcher matcher = USER_ID_PATTERN.matcher(userId);
        if (matcher.matches()) {
            result[0] = matcher.group(1);
            result[1] = matcher.group(3);
            result[2] = matcher.group(2);
        }

        return result;
    }

}<|MERGE_RESOLUTION|>--- conflicted
+++ resolved
@@ -422,37 +422,26 @@
                 algorithmStr = "RSA";
                 break;
             }
-
-<<<<<<< HEAD
-        default: {
-            algorithmStr = "Unknown";
-            break;
-        }
+            case PGPPublicKey.DSA: {
+                algorithmStr = "DSA";
+                break;
+            }
+
+            case PGPPublicKey.ELGAMAL_ENCRYPT:
+            case PGPPublicKey.ELGAMAL_GENERAL: {
+                algorithmStr = "ElGamal";
+                break;
+            }
+
+            default: {
+                algorithmStr = "Unknown";
+                break;
+            }
         }
         if(keySize > 0)
             return algorithmStr + ", " + keySize + " bit";
         else
             return algorithmStr;
-    }
-=======
-            case PGPPublicKey.DSA: {
-                algorithmStr = "DSA";
-                break;
-            }
->>>>>>> 69f5bf6b
-
-            case PGPPublicKey.ELGAMAL_ENCRYPT:
-            case PGPPublicKey.ELGAMAL_GENERAL: {
-                algorithmStr = "ElGamal";
-                break;
-            }
-
-            default: {
-                algorithmStr = "Unknown";
-                break;
-            }
-        }
-        return algorithmStr + ", " + keySize + " bit";
     }
 
     public static String getFingerPrint(Context context, long keyId) {
