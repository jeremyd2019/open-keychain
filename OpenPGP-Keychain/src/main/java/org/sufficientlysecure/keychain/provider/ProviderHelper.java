/*
 * Copyright (C) 2012-2013 Dominik Schürmann <dominik@dominikschuermann.de>
 *
 * This program is free software: you can redistribute it and/or modify
 * it under the terms of the GNU General Public License as published by
 * the Free Software Foundation, either version 3 of the License, or
 * (at your option) any later version.
 *
 * This program is distributed in the hope that it will be useful,
 * but WITHOUT ANY WARRANTY; without even the implied warranty of
 * MERCHANTABILITY or FITNESS FOR A PARTICULAR PURPOSE.  See the
 * GNU General Public License for more details.
 *
 * You should have received a copy of the GNU General Public License
 * along with this program.  If not, see <http://www.gnu.org/licenses/>.
 */

package org.sufficientlysecure.keychain.provider;

<<<<<<< HEAD
import java.security.SignatureException;
import org.spongycastle.bcpg.ArmoredOutputStream;
import org.spongycastle.bcpg.UserAttributePacket;
import org.spongycastle.bcpg.UserAttributeSubpacket;
import android.content.*;
=======
import android.content.ContentProviderOperation;
import android.content.ContentResolver;
import android.content.ContentValues;
import android.content.Context;
import android.content.OperationApplicationException;
>>>>>>> db254338
import android.database.Cursor;
import android.database.CursorWindow;
import android.database.CursorWrapper;
import android.database.DatabaseUtils;
import android.database.sqlite.SQLiteCursor;
import android.net.Uri;
import android.os.RemoteException;

import org.spongycastle.bcpg.ArmoredOutputStream;
<<<<<<< HEAD
import org.spongycastle.openpgp.*;
import org.spongycastle.openpgp.operator.jcajce.JcaPGPContentVerifierBuilderProvider;
=======
import org.spongycastle.openpgp.PGPKeyRing;
import org.spongycastle.openpgp.PGPPublicKey;
import org.spongycastle.openpgp.PGPPublicKeyRing;
import org.spongycastle.openpgp.PGPSecretKey;
import org.spongycastle.openpgp.PGPSecretKeyRing;
import org.spongycastle.openpgp.PGPSignature;
>>>>>>> db254338
import org.sufficientlysecure.keychain.Constants;
import org.sufficientlysecure.keychain.pgp.PgpConversionHelper;
import org.sufficientlysecure.keychain.pgp.PgpHelper;
import org.sufficientlysecure.keychain.pgp.PgpKeyHelper;
import org.sufficientlysecure.keychain.provider.KeychainContract.ApiApps;
import org.sufficientlysecure.keychain.provider.KeychainContract.KeyRings;
import org.sufficientlysecure.keychain.provider.KeychainContract.KeyRingData;
import org.sufficientlysecure.keychain.provider.KeychainContract.Keys;
import org.sufficientlysecure.keychain.provider.KeychainContract.UserIds;
<<<<<<< HEAD
import org.sufficientlysecure.keychain.provider.KeychainContract.Certs;
import org.sufficientlysecure.keychain.provider.KeychainDatabase.Tables;
import org.sufficientlysecure.keychain.service.remote.AppSettings;
=======
import org.sufficientlysecure.keychain.remote.AccountSettings;
import org.sufficientlysecure.keychain.remote.AppSettings;
>>>>>>> db254338
import org.sufficientlysecure.keychain.util.IterableIterator;
import org.sufficientlysecure.keychain.util.Log;

import java.io.ByteArrayOutputStream;
import java.io.IOException;
import java.util.ArrayList;
import java.util.Date;
import java.util.HashMap;
<<<<<<< HEAD
import java.util.Map;

=======
import java.util.HashSet;
import java.util.Set;
>>>>>>> db254338

public class ProviderHelper {

    // If we ever switch to api level 11, we can ditch this whole mess!
    public static final int FIELD_TYPE_NULL = 1;
    // this is called integer to stay coherent with the constants in Cursor (api level 11)
    public static final int FIELD_TYPE_INTEGER = 2;
    public static final int FIELD_TYPE_FLOAT = 3;
    public static final int FIELD_TYPE_STRING = 4;
    public static final int FIELD_TYPE_BLOB = 5;

    public static Object getGenericData(Context context, Uri uri, String column, int type) {
        return getGenericData(context, uri, new String[] { column }, new int[] { type }).get(column);
    }
    public static HashMap<String,Object> getGenericData(Context context, Uri uri, String[] proj, int[] types) {
        Cursor cursor = context.getContentResolver().query(uri, proj, null, null, null);

        HashMap<String, Object> result = new HashMap<String, Object>(proj.length);
        if (cursor != null && cursor.moveToFirst()) {
            int pos = 0;
            for(String p : proj) {
                switch(types[pos]) {
                    case FIELD_TYPE_NULL: result.put(p, cursor.isNull(pos)); break;
                    case FIELD_TYPE_INTEGER: result.put(p, cursor.getLong(pos)); break;
                    case FIELD_TYPE_FLOAT: result.put(p, cursor.getFloat(pos)); break;
                    case FIELD_TYPE_STRING: result.put(p, cursor.getString(pos)); break;
                    case FIELD_TYPE_BLOB: result.put(p, cursor.getBlob(pos)); break;
                }
                pos += 1;
            }
        }

        if (cursor != null) {
            cursor.close();
        }

        return result;
    }

    public static Object getUnifiedData(Context context, long masterKeyId, String column, int type) {
        return getUnifiedData(context, masterKeyId, new String[] { column }, new int[] { type }).get(column);
    }
    public static HashMap<String,Object> getUnifiedData(Context context, long masterKeyId, String[] proj, int[] types) {
        return getGenericData(context, KeyRings.buildUnifiedKeyRingUri(Long.toString(masterKeyId)), proj, types);
    }

    /** Find the master key id related to a given query. The id will either be extracted from the
     * query, which should work for all specific /key_rings/ queries, or will be queried if it can't.
     */
<<<<<<< HEAD
    public static Map<Long, PGPKeyRing> getPGPKeyRings(Context context, Uri queryUri) {
        Cursor cursor = context.getContentResolver().query(queryUri,
                new String[]{KeyRings._ID, KeyRings.MASTER_KEY_ID, KeyRings.KEY_RING_DATA}, null, null, null);

        Map<Long, PGPKeyRing> result = new HashMap<Long, PGPKeyRing>(cursor.getCount());
        if (cursor != null && cursor.moveToFirst()) do {
            int keyRingDataCol = cursor.getColumnIndex(KeyRings.KEY_RING_DATA);
            int masterKeyIdCol = cursor.getColumnIndex(KeyRings.MASTER_KEY_ID);
=======
    public static long getMasterKeyId(Context context, Uri queryUri) {
        // try extracting from the uri first
        String firstSegment = queryUri.getPathSegments().get(1);
        if(!firstSegment.equals("find")) try {
            return Long.parseLong(firstSegment);
        } catch(NumberFormatException e) {
            // didn't work? oh well.
            Log.d(Constants.TAG, "Couldn't get masterKeyId from URI, querying...");
        }
        Object data = getGenericData(context, queryUri, KeyRings.MASTER_KEY_ID, FIELD_TYPE_INTEGER);
        if(data != null)
            return (Long) data;
        // TODO better error handling?
        return 0L;
    }

    public static PGPKeyRing getPGPKeyRing(Context context, Uri queryUri) {
        Cursor cursor = context.getContentResolver().query(queryUri,
                new String[]{KeyRings._ID, KeyRingData.KEY_RING_DATA}, null, null, null);

        PGPKeyRing keyRing = null;
        if (cursor != null && cursor.moveToFirst()) {
            int keyRingDataCol = cursor.getColumnIndex(KeyRingData.KEY_RING_DATA);
>>>>>>> db254338

            byte[] data = cursor.getBlob(keyRingDataCol);
            if (data != null) {
                result.put(cursor.getLong(masterKeyIdCol), PgpConversionHelper.BytesToPGPKeyRing(data));
            }

        } while(cursor.moveToNext());

        if (cursor != null) {
            cursor.close();
        }

        return result;
    }
    public static PGPKeyRing getPGPKeyRing(Context context, Uri queryUri) {
        return getPGPKeyRings(context, queryUri).values().iterator().next();
    }

    public static PGPPublicKeyRing getPGPPublicKeyRingWithKeyId(Context context, long keyId) {
        Uri uri = KeyRings.buildUnifiedKeyRingsFindBySubkeyUri(Long.toString(keyId));
        long masterKeyId = getMasterKeyId(context, uri);
        if(masterKeyId != 0)
            return getPGPPublicKeyRing(context, masterKeyId);
        return null;
    }
    public static PGPSecretKeyRing getPGPSecretKeyRingWithKeyId(Context context, long keyId) {
        Uri uri = KeyRings.buildUnifiedKeyRingsFindBySubkeyUri(Long.toString(keyId));
        long masterKeyId = getMasterKeyId(context, uri);
        if(masterKeyId != 0)
            return getPGPSecretKeyRing(context, masterKeyId);
        return null;
    }

    /**
     * Retrieves the actual PGPPublicKeyRing object from the database blob based on the masterKeyId
     */
    public static PGPPublicKeyRing getPGPPublicKeyRing(Context context,
                                                                    long masterKeyId) {
        Uri queryUri = KeyRingData.buildPublicKeyRingUri(Long.toString(masterKeyId));
        return (PGPPublicKeyRing) getPGPKeyRing(context, queryUri);
    }

    /**
     * Retrieves the actual PGPSecretKeyRing object from the database blob based on the maserKeyId
     */
    public static PGPSecretKeyRing getPGPSecretKeyRing(Context context,
                                                                    long masterKeyId) {
        Uri queryUri = KeyRingData.buildSecretKeyRingUri(Long.toString(masterKeyId));
        return (PGPSecretKeyRing) getPGPKeyRing(context, queryUri);
    }

    /**
     * Saves PGPPublicKeyRing with its keys and userIds in DB
     */
    @SuppressWarnings("unchecked")
    public static void saveKeyRing(Context context, PGPPublicKeyRing keyRing) throws IOException {
        PGPPublicKey masterKey = keyRing.getPublicKey();
        long masterKeyId = masterKey.getKeyID();

        // IF there is a secret key, preserve it!
        PGPSecretKeyRing secretRing = ProviderHelper.getPGPSecretKeyRing(context, masterKeyId);

        // delete old version of this keyRing, which also deletes all keys and userIds on cascade
        try {
            context.getContentResolver().delete(KeyRingData.buildPublicKeyRingUri(Long.toString(masterKeyId)), null, null);
        } catch (UnsupportedOperationException e) {
            Log.e(Constants.TAG, "Key could not be deleted! Maybe we are creating a new one!", e);
        }

        ContentValues values = new ContentValues();
        // use exactly the same _ID again to replace key in-place.
        // NOTE: If we would not use the same _ID again,
        // getting back to the ViewKeyActivity would result in Nullpointer,
        // because the currently loaded key would be gone from the database
        values.put(KeyRingData.MASTER_KEY_ID, masterKeyId);
        values.put(KeyRingData.KEY_RING_DATA, keyRing.getEncoded());

        // insert new version of this keyRing
        Uri uri = KeyRingData.buildPublicKeyRingUri(Long.toString(masterKeyId));
        Uri insertedUri = context.getContentResolver().insert(uri, values);

        // save all keys and userIds included in keyRing object in database
        ArrayList<ContentProviderOperation> operations = new ArrayList<ContentProviderOperation>();

        int rank = 0;
        for (PGPPublicKey key : new IterableIterator<PGPPublicKey>(keyRing.getPublicKeys())) {
            operations.add(buildPublicKeyOperations(context, masterKeyId, key, rank));
            ++rank;
        }

        // get a list of owned secret keys, for verification filtering
        Map<Long, PGPKeyRing> allKeyRings = getPGPKeyRings(context, KeyRings.buildSecretKeyRingsUri());

        int userIdRank = 0;
        for (String userId : new IterableIterator<String>(masterKey.getUserIDs())) {
<<<<<<< HEAD
            operations.add(buildPublicUserIdOperations(context, keyRingRowId, userId, userIdRank));
=======
            operations.add(buildUserIdOperations(context, masterKeyId, userId, userIdRank));
            ++userIdRank;
        }
>>>>>>> db254338

            // look through signatures for this specific key
            for (PGPSignature cert : new IterableIterator<PGPSignature>(
                    masterKey.getSignaturesForID(userId))) {
                long certId = cert.getKeyID();
                boolean verified = false;
                // do verify signatures from our own private keys
                if(allKeyRings.containsKey(certId)) try {
                    // mark them as verified
                    cert.init(
                            new JcaPGPContentVerifierBuilderProvider().setProvider(
                                    Constants.BOUNCY_CASTLE_PROVIDER_NAME),
                            allKeyRings.get(certId).getPublicKey());
                    verified = cert.verifyCertification(userId,  masterKey);
                    Log.d(Constants.TAG, "Verified sig for " + userId + " " + verified + " from "
                            + PgpKeyHelper.convertKeyIdToHex(cert.getKeyID())
                    );
                } catch(SignatureException e) {
                    Log.e(Constants.TAG, "Signature verification failed! "
                            + PgpKeyHelper.convertKeyIdToHex(masterKey.getKeyID())
                            + " from "
                            + PgpKeyHelper.convertKeyIdToHex(cert.getKeyID()), e);
                } catch(PGPException e) {
                    Log.e(Constants.TAG, "Signature verification failed! "
                            + PgpKeyHelper.convertKeyIdToHex(masterKey.getKeyID())
                            + " from "
                            + PgpKeyHelper.convertKeyIdToHex(cert.getKeyID()), e);
                }
                Log.d(Constants.TAG, "sig for " + userId + " from "
                        + PgpKeyHelper.convertKeyIdToHex(cert.getKeyID())
                );
                // regardless of verification, save the certification
                operations.add(buildPublicCertOperations(
                        context, keyRingRowId, userIdRank, masterKey.getKeyID(), cert, verified));
            }

<<<<<<< HEAD
            ++userIdRank;
        }

=======
>>>>>>> db254338
        try {
            context.getContentResolver().applyBatch(KeychainContract.CONTENT_AUTHORITY, operations);
        } catch (RemoteException e) {
            Log.e(Constants.TAG, "applyBatch failed!", e);
        } catch (OperationApplicationException e) {
            Log.e(Constants.TAG, "applyBatch failed!", e);
        }

        // Save the saved keyring (if any)
        if(secretRing != null) {
            saveKeyRing(context, secretRing);
        }

    }

    /**
     * Saves a PGPSecretKeyRing in the DB. This will only work if a corresponding public keyring
     * is already in the database!
     */
    @SuppressWarnings("unchecked")
    public static void saveKeyRing(Context context, PGPSecretKeyRing keyRing) throws IOException {
        long masterKeyId = keyRing.getPublicKey().getKeyID();

        // save secret keyring
        ContentValues values = new ContentValues();
        values.put(KeyRingData.MASTER_KEY_ID, masterKeyId);
        values.put(KeyRingData.KEY_RING_DATA, keyRing.getEncoded());
        // insert new version of this keyRing
        Uri uri = KeyRingData.buildSecretKeyRingUri(Long.toString(masterKeyId));
        context.getContentResolver().insert(uri, values);

    }

    /**
     * Saves (or updates) a pair of public and secret KeyRings in the database
     */
    @SuppressWarnings("unchecked")
    public static void saveKeyRing(Context context, PGPPublicKeyRing pubRing, PGPSecretKeyRing privRing) throws IOException {
        long masterKeyId = pubRing.getPublicKey().getKeyID();

        // delete secret keyring (so it isn't unnecessarily saved by public-saveKeyRing below)
        context.getContentResolver().delete(KeyRingData.buildSecretKeyRingUri(Long.toString(masterKeyId)), null, null);

        // save public keyring
        saveKeyRing(context, pubRing);
        saveKeyRing(context, privRing);
    }

    /**
     * Build ContentProviderOperation to add PGPPublicKey to database corresponding to a keyRing
     */
    private static ContentProviderOperation buildPublicKeyOperations(Context context,
                                                                     long masterKeyId, PGPPublicKey key, int rank) throws IOException {

        ContentValues values = new ContentValues();
        values.put(Keys.MASTER_KEY_ID, masterKeyId);
        values.put(Keys.RANK, rank);

        values.put(Keys.KEY_ID, key.getKeyID());
        values.put(Keys.KEY_SIZE, key.getBitStrength());
        values.put(Keys.ALGORITHM, key.getAlgorithm());
        values.put(Keys.FINGERPRINT, key.getFingerprint());

        values.put(Keys.CAN_CERTIFY, (PgpKeyHelper.isCertificationKey(key)));
        values.put(Keys.CAN_SIGN, (PgpKeyHelper.isSigningKey(key)));
        values.put(Keys.CAN_ENCRYPT, PgpKeyHelper.isEncryptionKey(key));
        values.put(Keys.IS_REVOKED, key.isRevoked());

        values.put(Keys.CREATION, PgpKeyHelper.getCreationDate(key).getTime() / 1000);
        Date expiryDate = PgpKeyHelper.getExpiryDate(key);
        if (expiryDate != null) {
            values.put(Keys.EXPIRY, expiryDate.getTime() / 1000);
        }

<<<<<<< HEAD
        Uri uri = Keys.buildPublicKeysUri(Long.toString(keyRingRowId));

        return ContentProviderOperation.newInsert(uri).withValues(values).build();
    }

    /**
     * Build ContentProviderOperation to add PGPPublicKey to database corresponding to a keyRing
     */
    private static ContentProviderOperation buildPublicCertOperations(Context context,
                                                                     long keyRingRowId,
                                                                     int rank,
                                                                     long keyId,
                                                                     PGPSignature cert,
                                                                     boolean verified)
            throws IOException {
        ContentValues values = new ContentValues();
        values.put(Certs.KEY_RING_ROW_ID, keyRingRowId);
        values.put(Certs.RANK, rank);
        values.put(Certs.KEY_ID, keyId);
        values.put(Certs.KEY_ID_CERTIFIER, cert.getKeyID());
        values.put(Certs.CREATION, cert.getCreationTime().getTime() / 1000);
        values.put(Certs.VERIFIED, verified);
        values.put(Certs.KEY_DATA, cert.getEncoded());

        Uri uri = Certs.buildCertsByKeyRowIdUri(Long.toString(keyRingRowId));

        return ContentProviderOperation.newInsert(uri).withValues(values).build();
    }

    /**
     * Build ContentProviderOperation to add PublicUserIds to database corresponding to a keyRing
     */
    private static ContentProviderOperation buildPublicUserIdOperations(Context context,
                           long keyRingRowId, String userId, int rank) {
        ContentValues values = new ContentValues();
        values.put(UserIds.KEY_RING_ROW_ID, keyRingRowId);
        values.put(UserIds.USER_ID, userId);
        values.put(UserIds.RANK, rank);

        Uri uri = UserIds.buildPublicUserIdsUri(Long.toString(keyRingRowId));
=======
        Uri uri = Keys.buildKeysUri(Long.toString(masterKeyId));
>>>>>>> db254338

        return ContentProviderOperation.newInsert(uri).withValues(values).build();
    }

    /**
     * Build ContentProviderOperation to add PGPSecretKey to database corresponding to a keyRing
     */
    private static ContentProviderOperation buildSecretKeyOperations(Context context,
                                                                     long masterKeyId, PGPSecretKey key, int rank) throws IOException {
        return buildPublicKeyOperations(context, masterKeyId, key.getPublicKey(), rank);
    }

    /**
     * Build ContentProviderOperation to add PublicUserIds to database corresponding to a keyRing
     */
    private static ContentProviderOperation buildUserIdOperations(Context context,
                                                                  long masterKeyId, String userId, int rank) {
        ContentValues values = new ContentValues();
        values.put(UserIds.MASTER_KEY_ID, masterKeyId);
        values.put(UserIds.USER_ID, userId);
        values.put(UserIds.RANK, rank);

        Uri uri = UserIds.buildUserIdsUri(Long.toString(masterKeyId));

        return ContentProviderOperation.newInsert(uri).withValues(values).build();
    }

    public static boolean hasSecretKeyByMasterKeyId(Context context, long masterKeyId) {
        Uri queryUri = KeyRingData.buildSecretKeyRingUri(Long.toString(masterKeyId));
        // see if we can get our master key id back from the uri
        return getMasterKeyId(context, queryUri) == masterKeyId;
    }

    public static ArrayList<String> getKeyRingsAsArmoredString(Context context, long[] masterKeyIds) {
        ArrayList<String> output = new ArrayList<String>();

        if (masterKeyIds != null && masterKeyIds.length > 0) {

            Cursor cursor = getCursorWithSelectedKeyringMasterKeyIds(context, masterKeyIds);

            if (cursor != null) {
                int masterIdCol = cursor.getColumnIndex(KeyRingData.MASTER_KEY_ID);
                int dataCol = cursor.getColumnIndex(KeyRingData.KEY_RING_DATA);
                if (cursor.moveToFirst()) {
                    do {
                        Log.d(Constants.TAG, "masterKeyId: " + cursor.getLong(masterIdCol));

                        // get actual keyring data blob and write it to ByteArrayOutputStream
                        try {
                            Object keyRing = null;
                            byte[] data = cursor.getBlob(dataCol);
                            if (data != null) {
                                keyRing = PgpConversionHelper.BytesToPGPKeyRing(data);
                            }

                            ByteArrayOutputStream bos = new ByteArrayOutputStream();
                            ArmoredOutputStream aos = new ArmoredOutputStream(bos);
                            aos.setHeader("Version", PgpHelper.getFullVersion(context));

                            if (keyRing instanceof PGPSecretKeyRing) {
                                aos.write(((PGPSecretKeyRing) keyRing).getEncoded());
                            } else if (keyRing instanceof PGPPublicKeyRing) {
                                aos.write(((PGPPublicKeyRing) keyRing).getEncoded());
                            }
                            aos.close();

                            String armoredKey = bos.toString("UTF-8");

                            Log.d(Constants.TAG, "armoredKey:" + armoredKey);

                            output.add(armoredKey);
                        } catch (IOException e) {
                            Log.e(Constants.TAG, "IOException", e);
                        }
                    } while (cursor.moveToNext());
                }
            }

            if (cursor != null) {
                cursor.close();
            }

        } else {
            Log.e(Constants.TAG, "No master keys given!");
        }

        if (output.size() > 0) {
            return output;
        } else {
            return null;
        }
    }
    private static Cursor getCursorWithSelectedKeyringMasterKeyIds(Context context, long[] masterKeyIds) {
        Cursor cursor = null;
        if (masterKeyIds != null && masterKeyIds.length > 0) {

            String inMasterKeyList = KeyRingData.MASTER_KEY_ID + " IN (";
            for (int i = 0; i < masterKeyIds.length; ++i) {
                if (i != 0) {
                    inMasterKeyList += ", ";
                }
                inMasterKeyList += DatabaseUtils.sqlEscapeString("" + masterKeyIds[i]);
            }
            inMasterKeyList += ")";

            cursor = context.getContentResolver().query(KeyRingData.buildPublicKeyRingUri(), new String[] {
                    KeyRingData._ID, KeyRingData.MASTER_KEY_ID, KeyRingData.KEY_RING_DATA
                }, inMasterKeyList, null, null);
        }

        return cursor;
    }

    public static ArrayList<String> getRegisteredApiApps(Context context) {
        Cursor cursor = context.getContentResolver().query(ApiApps.CONTENT_URI, null, null, null,
                null);

        ArrayList<String> packageNames = new ArrayList<String>();
        if (cursor != null) {
            int packageNameCol = cursor.getColumnIndex(ApiApps.PACKAGE_NAME);
            if (cursor.moveToFirst()) {
                do {
                    packageNames.add(cursor.getString(packageNameCol));
                } while (cursor.moveToNext());
            }
        }

        if (cursor != null) {
            cursor.close();
        }

        return packageNames;
    }

    private static ContentValues contentValueForApiApps(AppSettings appSettings) {
        ContentValues values = new ContentValues();
        values.put(ApiApps.PACKAGE_NAME, appSettings.getPackageName());
        values.put(ApiApps.PACKAGE_SIGNATURE, appSettings.getPackageSignature());
        return values;
    }

    private static ContentValues contentValueForApiAccounts(AccountSettings accSettings) {
        ContentValues values = new ContentValues();
        values.put(KeychainContract.ApiAccounts.ACCOUNT_NAME, accSettings.getAccountName());
        values.put(KeychainContract.ApiAccounts.KEY_ID, accSettings.getKeyId());
        values.put(KeychainContract.ApiAccounts.COMPRESSION, accSettings.getCompression());
        values.put(KeychainContract.ApiAccounts.ENCRYPTION_ALGORITHM, accSettings.getEncryptionAlgorithm());
        values.put(KeychainContract.ApiAccounts.HASH_ALORITHM, accSettings.getHashAlgorithm());
        return values;
    }

    public static void insertApiApp(Context context, AppSettings appSettings) {
        context.getContentResolver().insert(KeychainContract.ApiApps.CONTENT_URI,
                contentValueForApiApps(appSettings));
    }

    public static void insertApiAccount(Context context, Uri uri, AccountSettings accSettings) {
        context.getContentResolver().insert(uri, contentValueForApiAccounts(accSettings));
    }

    public static void updateApiApp(Context context, AppSettings appSettings, Uri uri) {
        if (context.getContentResolver().update(uri, contentValueForApiApps(appSettings), null,
                null) <= 0) {
            throw new RuntimeException();
        }
    }

    public static void updateApiAccount(Context context, AccountSettings accSettings, Uri uri) {
        if (context.getContentResolver().update(uri, contentValueForApiAccounts(accSettings), null,
                null) <= 0) {
            throw new RuntimeException();
        }
    }

    /**
     * Must be an uri pointing to an account
     *
     * @param context
     * @param uri
     * @return
     */
    public static AppSettings getApiAppSettings(Context context, Uri uri) {
        AppSettings settings = null;

        Cursor cur = context.getContentResolver().query(uri, null, null, null, null);
        if (cur != null && cur.moveToFirst()) {
            settings = new AppSettings();
            settings.setPackageName(cur.getString(
                    cur.getColumnIndex(KeychainContract.ApiApps.PACKAGE_NAME)));
            settings.setPackageSignature(cur.getBlob(
                    cur.getColumnIndex(KeychainContract.ApiApps.PACKAGE_SIGNATURE)));
        }

        return settings;
    }

    public static AccountSettings getApiAccountSettings(Context context, Uri accountUri) {
        AccountSettings settings = null;

        Cursor cur = context.getContentResolver().query(accountUri, null, null, null, null);
        if (cur != null && cur.moveToFirst()) {
            settings = new AccountSettings();

            settings.setAccountName(cur.getString(
                    cur.getColumnIndex(KeychainContract.ApiAccounts.ACCOUNT_NAME)));
            settings.setKeyId(cur.getLong(
                    cur.getColumnIndex(KeychainContract.ApiAccounts.KEY_ID)));
            settings.setCompression(cur.getInt(
                    cur.getColumnIndexOrThrow(KeychainContract.ApiAccounts.COMPRESSION)));
            settings.setHashAlgorithm(cur.getInt(
                    cur.getColumnIndexOrThrow(KeychainContract.ApiAccounts.HASH_ALORITHM)));
            settings.setEncryptionAlgorithm(cur.getInt(
                    cur.getColumnIndexOrThrow(KeychainContract.ApiAccounts.ENCRYPTION_ALGORITHM)));
        }

        return settings;
    }

    public static Set<Long> getAllKeyIdsForApp(Context context, Uri uri) {
        Set<Long> keyIds = new HashSet<Long>();

        Cursor cursor = context.getContentResolver().query(uri, null, null, null, null);
        if (cursor != null) {
            int keyIdColumn = cursor.getColumnIndex(KeychainContract.ApiAccounts.KEY_ID);
            while (cursor.moveToNext()) {
                keyIds.add(cursor.getLong(keyIdColumn));
            }
        }

        return keyIds;
    }

    public static byte[] getApiAppSignature(Context context, String packageName) {
        Uri queryUri = ApiApps.buildByPackageNameUri(packageName);

        String[] projection = new String[]{ApiApps.PACKAGE_SIGNATURE};

        ContentResolver cr = context.getContentResolver();
        Cursor cursor = cr.query(queryUri, projection, null, null, null);

        byte[] signature = null;
        if (cursor != null && cursor.moveToFirst()) {
            int signatureCol = 0;

            signature = cursor.getBlob(signatureCol);
        }

        if (cursor != null) {
            cursor.close();
        }

        return signature;
    }
}<|MERGE_RESOLUTION|>--- conflicted
+++ resolved
@@ -17,39 +17,26 @@
 
 package org.sufficientlysecure.keychain.provider;
 
-<<<<<<< HEAD
 import java.security.SignatureException;
 import org.spongycastle.bcpg.ArmoredOutputStream;
-import org.spongycastle.bcpg.UserAttributePacket;
-import org.spongycastle.bcpg.UserAttributeSubpacket;
-import android.content.*;
-=======
 import android.content.ContentProviderOperation;
 import android.content.ContentResolver;
 import android.content.ContentValues;
 import android.content.Context;
 import android.content.OperationApplicationException;
->>>>>>> db254338
 import android.database.Cursor;
-import android.database.CursorWindow;
-import android.database.CursorWrapper;
 import android.database.DatabaseUtils;
-import android.database.sqlite.SQLiteCursor;
 import android.net.Uri;
 import android.os.RemoteException;
 
-import org.spongycastle.bcpg.ArmoredOutputStream;
-<<<<<<< HEAD
-import org.spongycastle.openpgp.*;
+import org.spongycastle.openpgp.PGPException;
+import org.spongycastle.openpgp.PGPSecretKey;
 import org.spongycastle.openpgp.operator.jcajce.JcaPGPContentVerifierBuilderProvider;
-=======
 import org.spongycastle.openpgp.PGPKeyRing;
 import org.spongycastle.openpgp.PGPPublicKey;
 import org.spongycastle.openpgp.PGPPublicKeyRing;
-import org.spongycastle.openpgp.PGPSecretKey;
 import org.spongycastle.openpgp.PGPSecretKeyRing;
 import org.spongycastle.openpgp.PGPSignature;
->>>>>>> db254338
 import org.sufficientlysecure.keychain.Constants;
 import org.sufficientlysecure.keychain.pgp.PgpConversionHelper;
 import org.sufficientlysecure.keychain.pgp.PgpHelper;
@@ -59,14 +46,9 @@
 import org.sufficientlysecure.keychain.provider.KeychainContract.KeyRingData;
 import org.sufficientlysecure.keychain.provider.KeychainContract.Keys;
 import org.sufficientlysecure.keychain.provider.KeychainContract.UserIds;
-<<<<<<< HEAD
 import org.sufficientlysecure.keychain.provider.KeychainContract.Certs;
-import org.sufficientlysecure.keychain.provider.KeychainDatabase.Tables;
-import org.sufficientlysecure.keychain.service.remote.AppSettings;
-=======
 import org.sufficientlysecure.keychain.remote.AccountSettings;
 import org.sufficientlysecure.keychain.remote.AppSettings;
->>>>>>> db254338
 import org.sufficientlysecure.keychain.util.IterableIterator;
 import org.sufficientlysecure.keychain.util.Log;
 
@@ -75,13 +57,9 @@
 import java.util.ArrayList;
 import java.util.Date;
 import java.util.HashMap;
-<<<<<<< HEAD
 import java.util.Map;
-
-=======
 import java.util.HashSet;
 import java.util.Set;
->>>>>>> db254338
 
 public class ProviderHelper {
 
@@ -128,19 +106,6 @@
         return getGenericData(context, KeyRings.buildUnifiedKeyRingUri(Long.toString(masterKeyId)), proj, types);
     }
 
-    /** Find the master key id related to a given query. The id will either be extracted from the
-     * query, which should work for all specific /key_rings/ queries, or will be queried if it can't.
-     */
-<<<<<<< HEAD
-    public static Map<Long, PGPKeyRing> getPGPKeyRings(Context context, Uri queryUri) {
-        Cursor cursor = context.getContentResolver().query(queryUri,
-                new String[]{KeyRings._ID, KeyRings.MASTER_KEY_ID, KeyRings.KEY_RING_DATA}, null, null, null);
-
-        Map<Long, PGPKeyRing> result = new HashMap<Long, PGPKeyRing>(cursor.getCount());
-        if (cursor != null && cursor.moveToFirst()) do {
-            int keyRingDataCol = cursor.getColumnIndex(KeyRings.KEY_RING_DATA);
-            int masterKeyIdCol = cursor.getColumnIndex(KeyRings.MASTER_KEY_ID);
-=======
     public static long getMasterKeyId(Context context, Uri queryUri) {
         // try extracting from the uri first
         String firstSegment = queryUri.getPathSegments().get(1);
@@ -157,20 +122,18 @@
         return 0L;
     }
 
-    public static PGPKeyRing getPGPKeyRing(Context context, Uri queryUri) {
+    public static Map<Long, PGPKeyRing> getPGPKeyRings(Context context, Uri queryUri) {
         Cursor cursor = context.getContentResolver().query(queryUri,
-                new String[]{KeyRings._ID, KeyRingData.KEY_RING_DATA}, null, null, null);
-
-        PGPKeyRing keyRing = null;
-        if (cursor != null && cursor.moveToFirst()) {
-            int keyRingDataCol = cursor.getColumnIndex(KeyRingData.KEY_RING_DATA);
->>>>>>> db254338
-
-            byte[] data = cursor.getBlob(keyRingDataCol);
+                new String[]{KeyRingData.MASTER_KEY_ID, KeyRingData.KEY_RING_DATA },
+                null, null, null);
+
+        Map<Long, PGPKeyRing> result = new HashMap<Long, PGPKeyRing>(cursor.getCount());
+        if (cursor != null && cursor.moveToFirst()) do {
+            long masterKeyId = cursor.getLong(0);
+            byte[] data = cursor.getBlob(1);
             if (data != null) {
-                result.put(cursor.getLong(masterKeyIdCol), PgpConversionHelper.BytesToPGPKeyRing(data));
-            }
-
+                result.put(masterKeyId, PgpConversionHelper.BytesToPGPKeyRing(data));
+            }
         } while(cursor.moveToNext());
 
         if (cursor != null) {
@@ -180,7 +143,10 @@
         return result;
     }
     public static PGPKeyRing getPGPKeyRing(Context context, Uri queryUri) {
-        return getPGPKeyRings(context, queryUri).values().iterator().next();
+        Map<Long, PGPKeyRing> result = getPGPKeyRings(context, queryUri);
+        if(result.isEmpty())
+            return null;
+        return result.values().iterator().next();
     }
 
     public static PGPPublicKeyRing getPGPPublicKeyRingWithKeyId(Context context, long keyId) {
@@ -256,17 +222,11 @@
         }
 
         // get a list of owned secret keys, for verification filtering
-        Map<Long, PGPKeyRing> allKeyRings = getPGPKeyRings(context, KeyRings.buildSecretKeyRingsUri());
+        Map<Long, PGPKeyRing> allKeyRings = getPGPKeyRings(context, KeyRingData.buildSecretKeyRingUri());
 
         int userIdRank = 0;
         for (String userId : new IterableIterator<String>(masterKey.getUserIDs())) {
-<<<<<<< HEAD
-            operations.add(buildPublicUserIdOperations(context, keyRingRowId, userId, userIdRank));
-=======
             operations.add(buildUserIdOperations(context, masterKeyId, userId, userIdRank));
-            ++userIdRank;
-        }
->>>>>>> db254338
 
             // look through signatures for this specific key
             for (PGPSignature cert : new IterableIterator<PGPSignature>(
@@ -299,16 +259,13 @@
                         + PgpKeyHelper.convertKeyIdToHex(cert.getKeyID())
                 );
                 // regardless of verification, save the certification
-                operations.add(buildPublicCertOperations(
-                        context, keyRingRowId, userIdRank, masterKey.getKeyID(), cert, verified));
-            }
-
-<<<<<<< HEAD
+                operations.add(buildCertOperations(
+                        context, masterKeyId, userIdRank, masterKey.getKeyID(), cert, verified));
+            }
+
             ++userIdRank;
         }
 
-=======
->>>>>>> db254338
         try {
             context.getContentResolver().applyBatch(KeychainContract.CONTENT_AUTHORITY, operations);
         } catch (RemoteException e) {
@@ -383,8 +340,7 @@
             values.put(Keys.EXPIRY, expiryDate.getTime() / 1000);
         }
 
-<<<<<<< HEAD
-        Uri uri = Keys.buildPublicKeysUri(Long.toString(keyRingRowId));
+        Uri uri = Keys.buildKeysUri(Long.toString(masterKeyId));
 
         return ContentProviderOperation.newInsert(uri).withValues(values).build();
     }
@@ -392,51 +348,25 @@
     /**
      * Build ContentProviderOperation to add PGPPublicKey to database corresponding to a keyRing
      */
-    private static ContentProviderOperation buildPublicCertOperations(Context context,
-                                                                     long keyRingRowId,
+    private static ContentProviderOperation buildCertOperations(Context context,
+                                                                     long masterKeyId,
                                                                      int rank,
                                                                      long keyId,
                                                                      PGPSignature cert,
                                                                      boolean verified)
             throws IOException {
         ContentValues values = new ContentValues();
-        values.put(Certs.KEY_RING_ROW_ID, keyRingRowId);
+        values.put(Certs.MASTER_KEY_ID, masterKeyId);
         values.put(Certs.RANK, rank);
-        values.put(Certs.KEY_ID, keyId);
         values.put(Certs.KEY_ID_CERTIFIER, cert.getKeyID());
         values.put(Certs.CREATION, cert.getCreationTime().getTime() / 1000);
+        values.put(Certs.EXPIRY, (String) null); // TODO
         values.put(Certs.VERIFIED, verified);
         values.put(Certs.KEY_DATA, cert.getEncoded());
 
-        Uri uri = Certs.buildCertsByKeyRowIdUri(Long.toString(keyRingRowId));
+        Uri uri = Certs.buildCertsUri(Long.toString(masterKeyId));
 
         return ContentProviderOperation.newInsert(uri).withValues(values).build();
-    }
-
-    /**
-     * Build ContentProviderOperation to add PublicUserIds to database corresponding to a keyRing
-     */
-    private static ContentProviderOperation buildPublicUserIdOperations(Context context,
-                           long keyRingRowId, String userId, int rank) {
-        ContentValues values = new ContentValues();
-        values.put(UserIds.KEY_RING_ROW_ID, keyRingRowId);
-        values.put(UserIds.USER_ID, userId);
-        values.put(UserIds.RANK, rank);
-
-        Uri uri = UserIds.buildPublicUserIdsUri(Long.toString(keyRingRowId));
-=======
-        Uri uri = Keys.buildKeysUri(Long.toString(masterKeyId));
->>>>>>> db254338
-
-        return ContentProviderOperation.newInsert(uri).withValues(values).build();
-    }
-
-    /**
-     * Build ContentProviderOperation to add PGPSecretKey to database corresponding to a keyRing
-     */
-    private static ContentProviderOperation buildSecretKeyOperations(Context context,
-                                                                     long masterKeyId, PGPSecretKey key, int rank) throws IOException {
-        return buildPublicKeyOperations(context, masterKeyId, key.getPublicKey(), rank);
     }
 
     /**
@@ -452,12 +382,6 @@
         Uri uri = UserIds.buildUserIdsUri(Long.toString(masterKeyId));
 
         return ContentProviderOperation.newInsert(uri).withValues(values).build();
-    }
-
-    public static boolean hasSecretKeyByMasterKeyId(Context context, long masterKeyId) {
-        Uri queryUri = KeyRingData.buildSecretKeyRingUri(Long.toString(masterKeyId));
-        // see if we can get our master key id back from the uri
-        return getMasterKeyId(context, queryUri) == masterKeyId;
     }
 
     public static ArrayList<String> getKeyRingsAsArmoredString(Context context, long[] masterKeyIds) {
