--- conflicted
+++ resolved
@@ -30,7 +30,6 @@
 import org.sufficientlysecure.keychain.pgp.PgpConversionHelper;
 import org.sufficientlysecure.keychain.provider.KeychainContract.ApiAppsColumns;
 import org.sufficientlysecure.keychain.provider.KeychainContract.ApiAppsAccountsColumns;
-import org.sufficientlysecure.keychain.provider.KeychainContract.ApiAppsColumns;
 import org.sufficientlysecure.keychain.provider.KeychainContract.KeyRingsColumns;
 import org.sufficientlysecure.keychain.provider.KeychainContract.KeysColumns;
 import org.sufficientlysecure.keychain.provider.KeychainContract.UserIdsColumns;
@@ -38,29 +37,20 @@
 import org.sufficientlysecure.keychain.util.Log;
 
 import java.io.IOException;
-import java.util.Arrays;
 
 public class KeychainDatabase extends SQLiteOpenHelper {
-<<<<<<< HEAD
-    private static final String DATABASE_NAME = "apg.db";
-    private static final int DATABASE_VERSION = 8;
-=======
     private static final String DATABASE_NAME = "openkeychain.db";
     private static final int DATABASE_VERSION = 1;
     static Boolean apg_hack = false;
->>>>>>> db254338
 
     public interface Tables {
         String KEY_RINGS_PUBLIC = "keyrings_public";
         String KEY_RINGS_SECRET = "keyrings_secret";
         String KEYS = "keys";
         String USER_IDS = "user_ids";
+        String CERTS = "certs";
         String API_APPS = "api_apps";
-<<<<<<< HEAD
-        String CERTS = "certs";
-=======
         String API_ACCOUNTS = "api_accounts";
->>>>>>> db254338
     }
 
     private static final String CREATE_KEYRINGS_PUBLIC =
@@ -108,9 +98,29 @@
                 + UserIdsColumns.IS_PRIMARY + " BOOLEAN, "
                 + UserIdsColumns.RANK+ " INTEGER, "
 
-                + "PRIMARY KEY(" + UserIdsColumns.MASTER_KEY_ID + ", " + UserIdsColumns.USER_ID + "),"
+                + "PRIMARY KEY(" + UserIdsColumns.MASTER_KEY_ID + ", " + UserIdsColumns.USER_ID + "), "
+                + "UNIQUE (" + UserIdsColumns.MASTER_KEY_ID + ", " + UserIdsColumns.RANK + "), "
                 + "FOREIGN KEY(" + UserIdsColumns.MASTER_KEY_ID + ") REFERENCES "
                     + Tables.KEY_RINGS_PUBLIC + "(" + KeyRingsColumns.MASTER_KEY_ID + ") ON DELETE CASCADE"
+            + ")";
+
+    private static final String CREATE_CERTS =
+            "CREATE TABLE IF NOT EXISTS " + Tables.CERTS + "("
+                + CertsColumns.MASTER_KEY_ID + " INTEGER,"
+                + CertsColumns.RANK + " INTEGER, " // rank of certified uid
+
+                + CertsColumns.KEY_ID_CERTIFIER + " INTEGER, " // certifying key
+                + CertsColumns.CREATION + " INTEGER, "
+                + CertsColumns.EXPIRY + " INTEGER, "
+                + CertsColumns.VERIFIED + " INTEGER, "
+
+                + CertsColumns.KEY_DATA + " BLOB,"
+                + "PRIMARY KEY(" + CertsColumns.MASTER_KEY_ID + ", " + CertsColumns.RANK + ", "
+                    + CertsColumns.KEY_ID_CERTIFIER + "), "
+                + "FOREIGN KEY(" + CertsColumns.MASTER_KEY_ID + ") REFERENCES "
+                    + Tables.KEY_RINGS_PUBLIC + "(" + KeyRingsColumns.MASTER_KEY_ID + ") ON DELETE CASCADE,"
+                + "FOREIGN KEY(" + CertsColumns.MASTER_KEY_ID + ", " + CertsColumns.RANK + ") REFERENCES "
+                    + Tables.USER_IDS + "(" + UserIdsColumns.MASTER_KEY_ID + ", " + UserIdsColumns.RANK + ") ON DELETE CASCADE"
             + ")";
 
     private static final String CREATE_API_APPS = "CREATE TABLE IF NOT EXISTS " + Tables.API_APPS
@@ -131,18 +141,6 @@
             + "FOREIGN KEY(" + ApiAppsAccountsColumns.PACKAGE_NAME + ") REFERENCES "
             + Tables.API_APPS + "(" + ApiAppsColumns.PACKAGE_NAME + ") ON DELETE CASCADE)";
 
-    private static final String CREATE_CERTS = "CREATE TABLE IF NOT EXISTS " + Tables.CERTS
-            + " (" + BaseColumns._ID + " INTEGER PRIMARY KEY AUTOINCREMENT, "
-            + CertsColumns.KEY_RING_ROW_ID + " INTEGER NOT NULL "
-                + " REFERENCES " + Tables.KEY_RINGS + "(" + BaseColumns._ID + ") ON DELETE CASCADE, "
-            + CertsColumns.KEY_ID + " INTEGER, " // certified key
-            + CertsColumns.RANK + " INTEGER, " // key rank of certified uid
-            + CertsColumns.KEY_ID_CERTIFIER + " INTEGER, " // certifying key
-            + CertsColumns.CREATION + " INTEGER, "
-            + CertsColumns.VERIFIED + " INTEGER, "
-            + CertsColumns.KEY_DATA + " BLOB)";
-
-
     KeychainDatabase(Context context) {
         super(context, DATABASE_NAME, null, DATABASE_VERSION);
 
@@ -167,12 +165,9 @@
         db.execSQL(CREATE_KEYRINGS_SECRET);
         db.execSQL(CREATE_KEYS);
         db.execSQL(CREATE_USER_IDS);
+        db.execSQL(CREATE_CERTS);
         db.execSQL(CREATE_API_APPS);
-<<<<<<< HEAD
-        db.execSQL(CREATE_CERTS);
-=======
         db.execSQL(CREATE_API_APPS_ACCOUNTS);
->>>>>>> db254338
     }
 
     @Override
@@ -181,45 +176,15 @@
         if (!db.isReadOnly()) {
             // Enable foreign key constraints
             db.execSQL("PRAGMA foreign_keys=ON;");
+            // TODO remove, once we remove the "always migrate" debug stuff
+            // db.execSQL("DROP TABLE certs;");
+            // db.execSQL("DROP TABLE user_ids;");
+            db.execSQL(CREATE_USER_IDS);
+            db.execSQL(CREATE_CERTS);
         }
     }
 
     @Override
-<<<<<<< HEAD
-    public void onUpgrade(SQLiteDatabase db, int oldVersion, int newVersion) {
-        Log.w(Constants.TAG, "Upgrading database from version " + oldVersion + " to " + newVersion);
-
-        // Upgrade from oldVersion through all cases to newest one
-        for (int version = oldVersion; version < newVersion; ++version) {
-            Log.w(Constants.TAG, "Upgrading database to version " + version);
-
-            switch (version) {
-                case 3:
-                    db.execSQL("ALTER TABLE " + Tables.KEYS + " ADD COLUMN " + KeysColumns.CAN_CERTIFY
-                            + " INTEGER DEFAULT 0;");
-                    db.execSQL("UPDATE " + Tables.KEYS + " SET " + KeysColumns.CAN_CERTIFY
-                            + " = 1 WHERE " + KeysColumns.IS_MASTER_KEY + "= 1;");
-                    break;
-                case 4:
-                    db.execSQL(CREATE_API_APPS);
-                    break;
-                case 5:
-                    // new column: package_signature
-                    db.execSQL("DROP TABLE IF EXISTS " + Tables.API_APPS);
-                    db.execSQL(CREATE_API_APPS);
-                    break;
-                case 6:
-                    // new column: fingerprint
-                    db.execSQL("ALTER TABLE " + Tables.KEYS + " ADD COLUMN " + KeysColumns.FINGERPRINT
-                            + " BLOB;");
-                    break;
-                case 7:
-                    // new table: certs
-                    db.execSQL(CREATE_CERTS);
-
-                    break;
-                default:
-=======
     public void onUpgrade(SQLiteDatabase db, int old, int nu) {
         // don't care (this is version 1)
     }
@@ -238,7 +203,6 @@
             for(String db : dbs) {
                 if(db.equals("apg.db")) {
                     hasApgDb = true;
->>>>>>> db254338
                     break;
                 }
             }
