--- conflicted
+++ resolved
@@ -103,69 +103,6 @@
 import java.util.Vector;
 import java.util.regex.Pattern;
 
-<<<<<<< HEAD
-=======
-import org.spongycastle.bcpg.ArmoredInputStream;
-import org.spongycastle.bcpg.ArmoredOutputStream;
-import org.spongycastle.bcpg.BCPGOutputStream;
-import org.spongycastle.bcpg.CompressionAlgorithmTags;
-import org.spongycastle.bcpg.HashAlgorithmTags;
-import org.spongycastle.bcpg.SymmetricKeyAlgorithmTags;
-import org.spongycastle.bcpg.sig.KeyFlags;
-import org.spongycastle.jce.provider.BouncyCastleProvider;
-import org.spongycastle.jce.spec.ElGamalParameterSpec;
-import org.spongycastle.openpgp.PGPCompressedData;
-import org.spongycastle.openpgp.PGPCompressedDataGenerator;
-import org.spongycastle.openpgp.PGPEncryptedData;
-import org.spongycastle.openpgp.PGPEncryptedDataGenerator;
-import org.spongycastle.openpgp.PGPEncryptedDataList;
-import org.spongycastle.openpgp.PGPException;
-import org.spongycastle.openpgp.PGPKeyPair;
-import org.spongycastle.openpgp.PGPKeyRing;
-import org.spongycastle.openpgp.PGPKeyRingGenerator;
-import org.spongycastle.openpgp.PGPLiteralData;
-import org.spongycastle.openpgp.PGPLiteralDataGenerator;
-import org.spongycastle.openpgp.PGPObjectFactory;
-import org.spongycastle.openpgp.PGPOnePassSignature;
-import org.spongycastle.openpgp.PGPOnePassSignatureList;
-import org.spongycastle.openpgp.PGPPBEEncryptedData;
-import org.spongycastle.openpgp.PGPPrivateKey;
-import org.spongycastle.openpgp.PGPPublicKey;
-import org.spongycastle.openpgp.PGPPublicKeyEncryptedData;
-import org.spongycastle.openpgp.PGPPublicKeyRing;
-import org.spongycastle.openpgp.PGPSecretKey;
-import org.spongycastle.openpgp.PGPSecretKeyRing;
-import org.spongycastle.openpgp.PGPSignature;
-import org.spongycastle.openpgp.PGPSignatureGenerator;
-import org.spongycastle.openpgp.PGPSignatureList;
-import org.spongycastle.openpgp.PGPSignatureSubpacketGenerator;
-import org.spongycastle.openpgp.PGPSignatureSubpacketVector;
-import org.spongycastle.openpgp.PGPUtil;
-import org.spongycastle.openpgp.PGPV3SignatureGenerator;
-import org.thialfihar.android.apg.KeyServer.AddKeyException;
-import org.thialfihar.android.apg.provider.DataProvider;
-import org.thialfihar.android.apg.provider.Database;
-import org.thialfihar.android.apg.provider.KeyRings;
-import org.thialfihar.android.apg.provider.Keys;
-import org.thialfihar.android.apg.provider.UserIds;
-import org.thialfihar.android.apg.ui.widget.KeyEditor;
-import org.thialfihar.android.apg.ui.widget.SectionView;
-import org.thialfihar.android.apg.ui.widget.UserIdEditor;
-import org.thialfihar.android.apg.utils.IterableIterator;
-
-import android.app.Activity;
-import android.content.Context;
-import android.content.pm.PackageInfo;
-import android.content.pm.PackageManager.NameNotFoundException;
-import android.database.Cursor;
-import android.database.sqlite.SQLiteDatabase;
-import android.net.Uri;
-import android.os.Bundle;
-import android.os.Environment;
-import android.os.Message;
-import android.view.ViewGroup;
-
->>>>>>> debb9040
 public class Apg {
     private static final String mApgPackageName = "org.thialfihar.android.apg";
 
@@ -775,18 +712,6 @@
                     throw new GeneralException(context.getString(R.string.error_savingKeys));
                 }
 
-<<<<<<< HEAD
-                    if (retValue == Id.return_value.updated) {
-                        ++oldKeys;
-                    } else if (retValue == Id.return_value.ok) {
-                        ++newKeys;
-                    } else if (retValue == Id.return_value.bad) {
-                        ++badKeys;
-                    }
-                    if( progress != null )
-                        progress.setProgress((int)(100 * progressIn.position() / data.getSize()), 100);
-                    obj = objectFactory.nextObject();
-=======
                 // update the counts to display to the user at the end
                 if (status == Id.return_value.updated) {
                     ++oldKeys;
@@ -794,11 +719,14 @@
                     ++newKeys;
                 } else if (status == Id.return_value.bad) {
                     ++badKeys;
->>>>>>> debb9040
                 }
-                
-                progress.setProgress((int)(100 * progressIn.position() / data.getSize()), 100);
-                
+               
+                if (progress != null) {
+                    progress.setProgress((int)(100 * progressIn.position() / data.getSize()), 100);
+                }
+                //TODO: needed?
+                //obj = objectFactory.nextObject();
+
                 keyring = decodeKeyRing(bufferedInput);
             }
         } catch (EOFException e) {
@@ -1272,13 +1200,8 @@
         if (keyRing == null) {
             return null;
         }
-<<<<<<< HEAD
-            return keyRing.getPublicKey(keyId);
-
-=======
         
         return keyRing.getPublicKey(keyId);
->>>>>>> debb9040
     }
 
     public static Vector<Integer> getKeyRingIds(int type) {
