--- conflicted
+++ resolved
@@ -1,2150 +1,1800 @@
-/*
- * Copyright (C) 2010 Thialfihar <thi@thialfihar.org>
- *
- * Licensed under the Apache License, Version 2.0 (the "License");
- * you may not use this file except in compliance with the License.
- * You may obtain a copy of the License at
- *
- *      http://www.apache.org/licenses/LICENSE-2.0
- *
- * Unless required by applicable law or agreed to in writing, software
- * distributed under the License is distributed on an "AS IS" BASIS,
- * WITHOUT WARRANTIES OR CONDITIONS OF ANY KIND, either express or implied.
- * See the License for the specific language governing permissions and
- * limitations under the License.
- */
-
-package org.thialfihar.android.apg;
-
-import java.io.BufferedInputStream;
-import java.io.ByteArrayInputStream;
-import java.io.ByteArrayOutputStream;
-import java.io.EOFException;
-import java.io.File;
-import java.io.FileInputStream;
-import java.io.FileNotFoundException;
-import java.io.FileOutputStream;
-import java.io.IOException;
-import java.io.InputStream;
-import java.io.OutputStream;
-import java.math.BigInteger;
-import java.security.InvalidAlgorithmParameterException;
-import java.security.KeyPairGenerator;
-import java.security.NoSuchAlgorithmException;
-import java.security.NoSuchProviderException;
-import java.security.SecureRandom;
-import java.security.Security;
-import java.security.SignatureException;
-import java.util.Calendar;
-import java.util.Date;
-import java.util.GregorianCalendar;
-import java.util.HashMap;
-import java.util.Iterator;
-import java.util.Map;
-import java.util.Vector;
-import java.util.regex.Pattern;
-
-import org.bouncycastle2.bcpg.ArmoredInputStream;
-import org.bouncycastle2.bcpg.ArmoredOutputStream;
-import org.bouncycastle2.bcpg.BCPGOutputStream;
-import org.bouncycastle2.bcpg.CompressionAlgorithmTags;
-import org.bouncycastle2.bcpg.HashAlgorithmTags;
-import org.bouncycastle2.bcpg.SymmetricKeyAlgorithmTags;
-import org.bouncycastle2.bcpg.sig.KeyFlags;
-import org.bouncycastle2.jce.provider.BouncyCastleProvider;
-import org.bouncycastle2.jce.spec.ElGamalParameterSpec;
-import org.bouncycastle2.openpgp.PGPCompressedData;
-import org.bouncycastle2.openpgp.PGPCompressedDataGenerator;
-import org.bouncycastle2.openpgp.PGPEncryptedData;
-import org.bouncycastle2.openpgp.PGPEncryptedDataGenerator;
-import org.bouncycastle2.openpgp.PGPEncryptedDataList;
-import org.bouncycastle2.openpgp.PGPException;
-import org.bouncycastle2.openpgp.PGPKeyPair;
-import org.bouncycastle2.openpgp.PGPKeyRingGenerator;
-import org.bouncycastle2.openpgp.PGPLiteralData;
-import org.bouncycastle2.openpgp.PGPLiteralDataGenerator;
-import org.bouncycastle2.openpgp.PGPObjectFactory;
-import org.bouncycastle2.openpgp.PGPOnePassSignature;
-import org.bouncycastle2.openpgp.PGPOnePassSignatureList;
-import org.bouncycastle2.openpgp.PGPPBEEncryptedData;
-import org.bouncycastle2.openpgp.PGPPrivateKey;
-import org.bouncycastle2.openpgp.PGPPublicKey;
-import org.bouncycastle2.openpgp.PGPPublicKeyEncryptedData;
-import org.bouncycastle2.openpgp.PGPPublicKeyRing;
-import org.bouncycastle2.openpgp.PGPSecretKey;
-import org.bouncycastle2.openpgp.PGPSecretKeyRing;
-import org.bouncycastle2.openpgp.PGPSignature;
-import org.bouncycastle2.openpgp.PGPSignatureGenerator;
-import org.bouncycastle2.openpgp.PGPSignatureList;
-import org.bouncycastle2.openpgp.PGPSignatureSubpacketGenerator;
-import org.bouncycastle2.openpgp.PGPSignatureSubpacketVector;
-import org.bouncycastle2.openpgp.PGPUtil;
-import org.thialfihar.android.apg.provider.Database;
-import org.thialfihar.android.apg.provider.KeyRings;
-import org.thialfihar.android.apg.provider.Keys;
-import org.thialfihar.android.apg.provider.UserIds;
-import org.thialfihar.android.apg.ui.widget.KeyEditor;
-import org.thialfihar.android.apg.ui.widget.SectionView;
-import org.thialfihar.android.apg.ui.widget.UserIdEditor;
-import org.thialfihar.android.apg.utils.IterableIterator;
-
-import android.app.Activity;
-import android.content.Context;
-import android.database.Cursor;
-import android.database.sqlite.SQLiteDatabase;
-import android.os.Bundle;
-import android.os.Environment;
-import android.view.ViewGroup;
-
-public class Apg {
-    public static class Intent {
-        public static final String DECRYPT = "org.thialfihar.android.apg.intent.DECRYPT";
-        public static final String ENCRYPT = "org.thialfihar.android.apg.intent.ENCRYPT";
-        public static final String DECRYPT_FILE = "org.thialfihar.android.apg.intent.DECRYPT_FILE";
-        public static final String ENCRYPT_FILE = "org.thialfihar.android.apg.intent.ENCRYPT_FILE";
-<<<<<<< HEAD
-    }
-
-    public static String VERSION = "0.9.5";
-=======
-        public static final String DECRYPT_AND_RETURN = "org.thialfihar.android.apg.intent.DECRYPT_AND_RETURN";
-        public static final String ENCRYPT_AND_RETURN = "org.thialfihar.android.apg.intent.ENCRYPT_AND_RETURN";
-        public static final String SELECT_PUBLIC_KEYS = "org.thialfihar.android.apg.intent.SELECT_PUBLIC_KEYS";
-        public static final String SELECT_SECRET_KEY = "org.thialfihar.android.apg.intent.SELECT_SECRET_KEY";
-    }
-
-    public static final String EXTRA_DATA = "data";
-    public static final String EXTRA_STATUS = "status";
-    public static final String EXTRA_ERROR = "error";
-    public static final String EXTRA_DECRYPTED_MESSAGE = "decryptedMessage";
-    public static final String EXTRA_ENCRYPTED_MESSAGE = "decryptedMessage";
-    public static final String EXTRA_SIGNATURE = "signature";
-    public static final String EXTRA_SIGNATURE_KEY_ID = "signatureKeyId";
-    public static final String EXTRA_SIGNATURE_USER_ID = "signatureUserId";
-    public static final String EXTRA_SIGNATURE_SUCCESS = "signatureSuccess";
-    public static final String EXTRA_SIGNATURE_UNKNOWN = "signatureUnknown";
-    public static final String EXTRA_USER_ID = "userId";
-    public static final String EXTRA_KEY_ID = "keyId";
-    public static final String EXTRA_REPLY_TO = "replyTo";
-    public static final String EXTRA_SEND_TO = "sendTo";
-    public static final String EXTRA_SUBJECT = "subject";
-    public static final String EXTRA_ENCRYPTION_KEY_IDS = "encryptionKeyIds";
-    public static final String EXTRA_SELECTION = "selection";
-    public static final String EXTRA_MESSAGE = "message";
-    public static final String EXTRA_PROGRESS = "progress";
-    public static final String EXTRA_MAX = "max";
-    public static final String EXTRA_ACCOUNT = "account";
-
-    public static String VERSION = "1.0.1";
->>>>>>> a571ce7c
-    public static String FULL_VERSION = "APG v" + VERSION;
-
-    private static final int[] PREFERRED_SYMMETRIC_ALGORITHMS =
-            new int[] {
-                    SymmetricKeyAlgorithmTags.AES_256,
-                    SymmetricKeyAlgorithmTags.AES_192,
-                    SymmetricKeyAlgorithmTags.AES_128,
-                    SymmetricKeyAlgorithmTags.CAST5,
-                    SymmetricKeyAlgorithmTags.TRIPLE_DES };
-    private static final int[] PREFERRED_HASH_ALGORITHMS =
-            new int[] {
-                    HashAlgorithmTags.SHA1,
-                    HashAlgorithmTags.SHA256,
-                    HashAlgorithmTags.RIPEMD160 };
-    private static final int[] PREFERRED_COMPRESSION_ALGORITHMS =
-            new int[] {
-                    CompressionAlgorithmTags.ZLIB,
-                    CompressionAlgorithmTags.BZIP2,
-                    CompressionAlgorithmTags.ZIP };
-
-<<<<<<< HEAD
-    protected static Vector<PGPPublicKeyRing> mPublicKeyRings = new Vector<PGPPublicKeyRing>();
-    protected static Vector<PGPSecretKeyRing> mSecretKeyRings = new Vector<PGPSecretKeyRing>();
-
-=======
->>>>>>> a571ce7c
-    public static Pattern PGP_MESSAGE =
-            Pattern.compile(".*?(-----BEGIN PGP MESSAGE-----.*?-----END PGP MESSAGE-----).*",
-                            Pattern.DOTALL);
-
-    public static Pattern PGP_SIGNED_MESSAGE =
-<<<<<<< HEAD
-        Pattern.compile(".*?(-----BEGIN PGP SIGNED MESSAGE-----.*?-----BEGIN PGP SIGNATURE-----.*?-----END PGP SIGNATURE-----).*",
-                        Pattern.DOTALL);
-
-    protected static boolean mInitialized = false;
-
-    protected static HashMap<Long, Integer> mSecretKeyIdToIdMap;
-    protected static HashMap<Long, PGPSecretKeyRing> mSecretKeyIdToKeyRingMap;
-    protected static HashMap<Long, Integer> mPublicKeyIdToIdMap;
-    protected static HashMap<Long, PGPPublicKeyRing> mPublicKeyIdToKeyRingMap;
-
-    public static final String PUBLIC_KEY_PROJECTION[] =
-            new String[] {
-                    PublicKeys._ID,
-                    PublicKeys.KEY_ID,
-                    PublicKeys.KEY_DATA,
-                    PublicKeys.WHO_ID, };
-    public static final String SECRET_KEY_PROJECTION[] =
-            new String[] {
-                    PublicKeys._ID,
-                    PublicKeys.KEY_ID,
-                    PublicKeys.KEY_DATA,
-                    PublicKeys.WHO_ID, };
-=======
-            Pattern.compile(".*?(-----BEGIN PGP SIGNED MESSAGE-----.*?-----BEGIN PGP SIGNATURE-----.*?-----END PGP SIGNATURE-----).*",
-                            Pattern.DOTALL);
->>>>>>> a571ce7c
-
-    private static HashMap<Long, CachedPassPhrase> mPassPhraseCache =
-            new HashMap<Long, CachedPassPhrase>();
-    private static String mEditPassPhrase = null;
-<<<<<<< HEAD
-=======
-
-    private static Database mDatabase = null;
->>>>>>> a571ce7c
-
-    public static class GeneralException extends Exception {
-        static final long serialVersionUID = 0xf812773342L;
-
-        public GeneralException(String message) {
-            super(message);
-        }
-    }
-
-    public static class NoAsymmetricEncryptionException extends Exception {
-        static final long serialVersionUID = 0xf812773343L;
-<<<<<<< HEAD
-
-        public NoAsymmetricEncryptionException() {
-            super();
-        }
-    }
-
-    static {
-        mPublicKeyRings = new Vector<PGPPublicKeyRing>();
-        mSecretKeyRings = new Vector<PGPSecretKeyRing>();
-        mSecretKeyIdToIdMap = new HashMap<Long, Integer>();
-        mSecretKeyIdToKeyRingMap = new HashMap<Long, PGPSecretKeyRing>();
-        mPublicKeyIdToIdMap = new HashMap<Long, Integer>();
-        mPublicKeyIdToKeyRingMap = new HashMap<Long, PGPPublicKeyRing>();
-    }
-
-    public static void initialize(Activity context) {
-        if (mInitialized) {
-            return;
-=======
-
-        public NoAsymmetricEncryptionException() {
-            super();
->>>>>>> a571ce7c
-        }
-    }
-
-<<<<<<< HEAD
-        if (Environment.getExternalStorageState().equals(Environment.MEDIA_MOUNTED)) {
-            File dir = new File(Constants.path.app_dir);
-            if (!dir.exists() && !dir.mkdirs()) {
-                // ignore this for now, it's not crucial
-                // that the directory doesn't exist at this point
-            }
-        }
-
-        loadKeyRings(context, Id.type.public_key);
-        loadKeyRings(context, Id.type.secret_key);
-
-        mInitialized = true;
-=======
-    public static void initialize(Context context) {
-        if (mDatabase == null) {
-            mDatabase = new Database(context);
-        }
->>>>>>> a571ce7c
-    }
-
-    public static Database getDatabase() {
-        return mDatabase;
-    }
-
-    public static void setEditPassPhrase(String passPhrase) {
-        mEditPassPhrase = passPhrase;
-    }
-
-    public static String getEditPassPhrase() {
-        return mEditPassPhrase;
-    }
-
-    public static void setCachedPassPhrase(long keyId, String passPhrase) {
-        mPassPhraseCache.put(keyId, new CachedPassPhrase(new Date().getTime(), passPhrase));
-    }
-
-    public static String getCachedPassPhrase(long keyId) {
-        long realId = keyId;
-        if (realId != Id.key.symmetric) {
-            PGPSecretKeyRing keyRing = getSecretKeyRing(keyId);
-            if (keyRing == null) {
-                return null;
-            }
-            PGPSecretKey masterKey = getMasterKey(keyRing);
-            if (masterKey == null) {
-                return null;
-            }
-            realId = masterKey.getKeyID();
-        }
-        CachedPassPhrase cpp = mPassPhraseCache.get(realId);
-        if (cpp == null) {
-            return null;
-        }
-        // set it again to reset the cache life cycle
-        setCachedPassPhrase(realId, cpp.passPhrase);
-        return cpp.passPhrase;
-    }
-
-    public static int cleanUpCache(int ttl, int initialDelay) {
-        int delay = initialDelay;
-        long realTtl = ttl * 1000;
-        long now = new Date().getTime();
-        Vector<Long> oldKeys = new Vector<Long>();
-        for (Map.Entry<Long, CachedPassPhrase> pair : mPassPhraseCache.entrySet()) {
-            long lived = now - pair.getValue().timestamp;
-            if (lived >= realTtl) {
-                oldKeys.add(pair.getKey());
-            } else {
-                // see, whether the remaining time for this cache entry improves our
-                // check delay
-                long nextCheck = realTtl - lived + 1000;
-                if (nextCheck < delay) {
-                    delay = (int)nextCheck;
-                }
-            }
-        }
-
-<<<<<<< HEAD
-    public static void setEditPassPhrase(String passPhrase) {
-        mEditPassPhrase = passPhrase;
-    }
-
-    public static String getEditPassPhrase() {
-        return mEditPassPhrase;
-    }
-
-    public static void setCachedPassPhrase(long keyId, String passPhrase) {
-        mPassPhraseCache.put(keyId, new CachedPassPhrase(new Date().getTime(), passPhrase));
-    }
-
-    public static String getCachedPassPhrase(long keyId) {
-        long realId = keyId;
-        if (realId != Id.key.symmetric) {
-            PGPSecretKeyRing keyRing = findSecretKeyRing(keyId);
-            if (keyRing == null) {
-                return null;
-            }
-            PGPSecretKey masterKey = getMasterKey(keyRing);
-            if (masterKey == null) {
-                return null;
-            }
-            realId = masterKey.getKeyID();
-        }
-        CachedPassPhrase cpp = mPassPhraseCache.get(realId);
-        if (cpp == null) {
-            return null;
-        }
-        // set it again to reset the cache life cycle
-        setCachedPassPhrase(realId, cpp.passPhrase);
-        return cpp.passPhrase;
-    }
-
-    public static void cleanUpCache(int ttl) {
-        long now = new Date().getTime();
-
-        Vector<Long> oldKeys = new Vector<Long>();
-        for (Map.Entry<Long, CachedPassPhrase> pair : mPassPhraseCache.entrySet()) {
-            if ((now - pair.getValue().timestamp) >= 1000 * ttl) {
-                oldKeys.add(pair.getKey());
-            }
-        }
-
-        for (long keyId : oldKeys) {
-            mPassPhraseCache.remove(keyId);
-        }
-    }
-
-=======
-        for (long keyId : oldKeys) {
-            mPassPhraseCache.remove(keyId);
-        }
-
-        return delay;
-    }
-
->>>>>>> a571ce7c
-    public static PGPSecretKey createKey(Context context,
-                                         int algorithmChoice, int keySize, String passPhrase,
-                                         PGPSecretKey masterKey)
-                  throws NoSuchAlgorithmException, PGPException, NoSuchProviderException,
-                  GeneralException, InvalidAlgorithmParameterException {
-
-        if (keySize < 512) {
-            throw new GeneralException(context.getString(R.string.error_keySizeMinimum512bit));
-        }
-
-        Security.addProvider(new BouncyCastleProvider());
-
-        if (passPhrase == null) {
-            passPhrase = "";
-        }
-
-        int algorithm = 0;
-        KeyPairGenerator keyGen = null;
-
-        switch (algorithmChoice) {
-            case Id.choice.algorithm.dsa: {
-                keyGen = KeyPairGenerator.getInstance("DSA", new BouncyCastleProvider());
-                keyGen.initialize(keySize, new SecureRandom());
-                algorithm = PGPPublicKey.DSA;
-                break;
-            }
-
-            case Id.choice.algorithm.elgamal: {
-                if (masterKey == null) {
-                    throw new GeneralException(context.getString(R.string.error_masterKeyMustNotBeElGamal));
-                }
-                keyGen = KeyPairGenerator.getInstance("ELGAMAL", new BouncyCastleProvider());
-                BigInteger p = Primes.getBestPrime(keySize);
-                BigInteger g = new BigInteger("2");
-
-                ElGamalParameterSpec elParams = new ElGamalParameterSpec(p, g);
-
-                keyGen.initialize(elParams);
-                algorithm = PGPPublicKey.ELGAMAL_ENCRYPT;
-                break;
-            }
-
-            case Id.choice.algorithm.rsa: {
-                keyGen = KeyPairGenerator.getInstance("RSA", new BouncyCastleProvider());
-                keyGen.initialize(keySize, new SecureRandom());
-
-                algorithm = PGPPublicKey.RSA_GENERAL;
-                break;
-            }
-
-            default: {
-                throw new GeneralException(context.getString(R.string.error_unknownAlgorithmChoice));
-            }
-        }
-
-        PGPKeyPair keyPair = new PGPKeyPair(algorithm, keyGen.generateKeyPair(), new Date());
-
-        PGPSecretKey secretKey = null;
-        if (masterKey == null) {
-            // enough for now, as we assemble the key again later anyway
-            secretKey = new PGPSecretKey(PGPSignature.DEFAULT_CERTIFICATION, keyPair, "",
-                                         PGPEncryptedData.CAST5, passPhrase.toCharArray(),
-                                         null, null,
-                                         new SecureRandom(), new BouncyCastleProvider().getName());
-
-        } else {
-            PGPPublicKey tmpKey = masterKey.getPublicKey();
-            PGPPublicKey masterPublicKey =
-                new PGPPublicKey(tmpKey.getAlgorithm(),
-                                 tmpKey.getKey(new BouncyCastleProvider()),
-                                 tmpKey.getCreationTime());
-            PGPPrivateKey masterPrivateKey =
-                masterKey.extractPrivateKey(passPhrase.toCharArray(),
-                                            new BouncyCastleProvider());
-
-            PGPKeyPair masterKeyPair = new PGPKeyPair(masterPublicKey, masterPrivateKey);
-            PGPKeyRingGenerator ringGen =
-                new PGPKeyRingGenerator(PGPSignature.POSITIVE_CERTIFICATION,
-                                        masterKeyPair, "",
-                                        PGPEncryptedData.CAST5, passPhrase.toCharArray(),
-                                        null, null,
-                                        new SecureRandom(), new BouncyCastleProvider().getName());
-            ringGen.addSubKey(keyPair);
-            PGPSecretKeyRing secKeyRing = ringGen.generateSecretKeyRing();
-            Iterator it = secKeyRing.getSecretKeys();
-            // first one is the master key
-            it.next();
-            secretKey = (PGPSecretKey) it.next();
-        }
-<<<<<<< HEAD
-
-=======
->>>>>>> a571ce7c
-
-        return secretKey;
-    }
-
-    private static long getNumDaysBetween(GregorianCalendar first, GregorianCalendar second) {
-        GregorianCalendar tmp = new GregorianCalendar();
-        tmp.setTime(first.getTime());
-        long numDays = (second.getTimeInMillis() - first.getTimeInMillis()) / 1000 / 86400;
-        tmp.add(Calendar.DAY_OF_MONTH, (int)numDays);
-        while (tmp.before(second)) {
-            tmp.add(Calendar.DAY_OF_MONTH, 1);
-            ++numDays;
-        }
-        return numDays;
-    }
-
-    public static void buildSecretKey(Activity context,
-                                      SectionView userIdsView, SectionView keysView,
-                                      String oldPassPhrase, String newPassPhrase,
-                                      ProgressDialogUpdater progress)
-            throws Apg.GeneralException, NoSuchProviderException, PGPException,
-            NoSuchAlgorithmException, SignatureException, IOException, Database.GeneralException {
-
-        progress.setProgress(R.string.progress_buildingKey, 0, 100);
-
-        Security.addProvider(new BouncyCastleProvider());
-
-        if (oldPassPhrase == null || oldPassPhrase.equals("")) {
-            oldPassPhrase = "";
-        }
-
-        if (newPassPhrase == null || newPassPhrase.equals("")) {
-            newPassPhrase = "";
-        }
-
-        Vector<String> userIds = new Vector<String>();
-        Vector<PGPSecretKey> keys = new Vector<PGPSecretKey>();
-
-        ViewGroup userIdEditors = userIdsView.getEditors();
-        ViewGroup keyEditors = keysView.getEditors();
-
-        boolean gotMainUserId = false;
-        for (int i = 0; i < userIdEditors.getChildCount(); ++i) {
-            UserIdEditor editor = (UserIdEditor)userIdEditors.getChildAt(i);
-            String userId = null;
-            try {
-                userId = editor.getValue();
-            } catch (UserIdEditor.NoNameException e) {
-                throw new Apg.GeneralException(context.getString(R.string.error_userIdNeedsAName));
-            } catch (UserIdEditor.NoEmailException e) {
-                throw new Apg.GeneralException(context.getString(R.string.error_userIdNeedsAnEmailAddress));
-            } catch (UserIdEditor.InvalidEmailException e) {
-                throw new Apg.GeneralException("" + e);
-            }
-
-            if (userId.equals("")) {
-                continue;
-            }
-
-            if (editor.isMainUserId()) {
-                userIds.insertElementAt(userId, 0);
-                gotMainUserId = true;
-            } else {
-                userIds.add(userId);
-            }
-        }
-
-        if (userIds.size() == 0) {
-            throw new Apg.GeneralException(context.getString(R.string.error_keyNeedsAUserId));
-        }
-
-        if (!gotMainUserId) {
-            throw new Apg.GeneralException(context.getString(R.string.error_mainUserIdMustNotBeEmpty));
-        }
-
-        if (keyEditors.getChildCount() == 0) {
-            throw new Apg.GeneralException(context.getString(R.string.error_keyNeedsMasterKey));
-        }
-
-        for (int i = 0; i < keyEditors.getChildCount(); ++i) {
-            KeyEditor editor = (KeyEditor)keyEditors.getChildAt(i);
-            keys.add(editor.getValue());
-        }
-
-        progress.setProgress(R.string.progress_preparingMasterKey, 10, 100);
-        KeyEditor keyEditor = (KeyEditor) keyEditors.getChildAt(0);
-        int usageId = keyEditor.getUsage();
-        boolean canSign = (usageId == Id.choice.usage.sign_only ||
-                           usageId == Id.choice.usage.sign_and_encrypt);
-        boolean canEncrypt = (usageId == Id.choice.usage.encrypt_only ||
-                              usageId == Id.choice.usage.sign_and_encrypt);
-
-        String mainUserId = userIds.get(0);
-
-        PGPSecretKey masterKey = keys.get(0);
-        PGPPublicKey tmpKey = masterKey.getPublicKey();
-        PGPPublicKey masterPublicKey =
-            new PGPPublicKey(tmpKey.getAlgorithm(),
-                             tmpKey.getKey(new BouncyCastleProvider()),
-                             tmpKey.getCreationTime());
-        PGPPrivateKey masterPrivateKey =
-            masterKey.extractPrivateKey(oldPassPhrase.toCharArray(),
-                                        new BouncyCastleProvider());
-
-        progress.setProgress(R.string.progress_certifyingMasterKey, 20, 100);
-        for (int i = 0; i < userIds.size(); ++i) {
-            String userId = userIds.get(i);
-
-            PGPSignatureGenerator sGen =
-                    new PGPSignatureGenerator(masterPublicKey.getAlgorithm(),
-                                              HashAlgorithmTags.SHA1, new BouncyCastleProvider());
-
-            sGen.initSign(PGPSignature.POSITIVE_CERTIFICATION, masterPrivateKey);
-
-            PGPSignature certification = sGen.generateCertification(userId, masterPublicKey);
-
-            masterPublicKey = PGPPublicKey.addCertification(masterPublicKey, userId, certification);
-        }
-
-        // TODO: cross-certify the master key with every sub key
-
-        PGPKeyPair masterKeyPair = new PGPKeyPair(masterPublicKey, masterPrivateKey);
-
-        PGPSignatureSubpacketGenerator hashedPacketsGen = new PGPSignatureSubpacketGenerator();
-        PGPSignatureSubpacketGenerator unhashedPacketsGen = new PGPSignatureSubpacketGenerator();
-
-        int keyFlags = KeyFlags.CERTIFY_OTHER | KeyFlags.SIGN_DATA;
-        if (canEncrypt) {
-            keyFlags |= KeyFlags.ENCRYPT_COMMS | KeyFlags.ENCRYPT_STORAGE;
-        }
-        hashedPacketsGen.setKeyFlags(true, keyFlags);
-
-        hashedPacketsGen.setPreferredSymmetricAlgorithms(true, PREFERRED_SYMMETRIC_ALGORITHMS);
-        hashedPacketsGen.setPreferredHashAlgorithms(true, PREFERRED_HASH_ALGORITHMS);
-        hashedPacketsGen.setPreferredCompressionAlgorithms(true, PREFERRED_COMPRESSION_ALGORITHMS);
-
-        // TODO: this doesn't work quite right yet
-        if (keyEditor.getExpiryDate() != null) {
-            GregorianCalendar creationDate = new GregorianCalendar();
-            creationDate.setTime(getCreationDate(masterKey));
-            GregorianCalendar expiryDate = keyEditor.getExpiryDate();
-            long numDays = getNumDaysBetween(creationDate, expiryDate);
-            if (numDays <= 0) {
-                throw new GeneralException(context.getString(R.string.error_expiryMustComeAfterCreation));
-            }
-            hashedPacketsGen.setKeyExpirationTime(true, numDays * 86400);
-        }
-
-        progress.setProgress(R.string.progress_buildingMasterKeyRing, 30, 100);
-        PGPKeyRingGenerator keyGen =
-                new PGPKeyRingGenerator(PGPSignature.POSITIVE_CERTIFICATION,
-                                        masterKeyPair, mainUserId,
-                                        PGPEncryptedData.CAST5, newPassPhrase.toCharArray(),
-                                        hashedPacketsGen.generate(), unhashedPacketsGen.generate(),
-                                        new SecureRandom(), new BouncyCastleProvider().getName());
-
-        progress.setProgress(R.string.progress_addingSubKeys, 40, 100);
-        for (int i = 1; i < keys.size(); ++i) {
-            progress.setProgress(40 + 50 * (i - 1)/ (keys.size() - 1), 100);
-            PGPSecretKey subKey = keys.get(i);
-            keyEditor = (KeyEditor) keyEditors.getChildAt(i);
-            PGPPublicKey subPublicKey = subKey.getPublicKey();
-            PGPPrivateKey subPrivateKey =
-                    subKey.extractPrivateKey(oldPassPhrase.toCharArray(),
-                                             new BouncyCastleProvider());
-            PGPKeyPair subKeyPair =
-                new PGPKeyPair(subPublicKey.getAlgorithm(),
-                               subPublicKey.getKey(new BouncyCastleProvider()),
-                               subPrivateKey.getKey(),
-                               subPublicKey.getCreationTime());
-
-            hashedPacketsGen = new PGPSignatureSubpacketGenerator();
-            unhashedPacketsGen = new PGPSignatureSubpacketGenerator();
-
-            keyFlags = 0;
-            usageId = keyEditor.getUsage();
-            canSign = (usageId == Id.choice.usage.sign_only ||
-                       usageId == Id.choice.usage.sign_and_encrypt);
-            canEncrypt = (usageId == Id.choice.usage.encrypt_only ||
-                          usageId == Id.choice.usage.sign_and_encrypt);
-            if (canSign) {
-                keyFlags |= KeyFlags.SIGN_DATA;
-            }
-            if (canEncrypt) {
-                keyFlags |= KeyFlags.ENCRYPT_COMMS | KeyFlags.ENCRYPT_STORAGE;
-            }
-            hashedPacketsGen.setKeyFlags(true, keyFlags);
-
-            // TODO: this doesn't work quite right yet
-            if (keyEditor.getExpiryDate() != null) {
-                GregorianCalendar creationDate = new GregorianCalendar();
-                creationDate.setTime(getCreationDate(masterKey));
-                GregorianCalendar expiryDate = keyEditor.getExpiryDate();
-                long numDays = getNumDaysBetween(creationDate, expiryDate);
-                if (numDays <= 0) {
-                    throw new GeneralException(context.getString(R.string.error_expiryMustComeAfterCreation));
-                }
-                hashedPacketsGen.setKeyExpirationTime(true, numDays * 86400);
-            }
-
-            keyGen.addSubKey(subKeyPair,
-                             hashedPacketsGen.generate(), unhashedPacketsGen.generate());
-        }
-
-        PGPSecretKeyRing secretKeyRing = keyGen.generateSecretKeyRing();
-        PGPPublicKeyRing publicKeyRing = keyGen.generatePublicKeyRing();
-
-        progress.setProgress(R.string.progress_savingKeyRing, 90, 100);
-<<<<<<< HEAD
-        saveKeyRing(context, secretKeyRing);
-        saveKeyRing(context, publicKeyRing);
-
-        loadKeyRings(context, Id.type.public_key);
-        loadKeyRings(context, Id.type.secret_key);
-        progress.setProgress(R.string.progress_done, 100, 100);
-    }
-
-    private static int saveKeyRing(Activity context, PGPPublicKeyRing keyRing) {
-        ByteArrayOutputStream out = new ByteArrayOutputStream();
-        ContentValues values = new ContentValues();
-
-        PGPPublicKey masterKey = getMasterKey(keyRing);
-        if (masterKey == null) {
-            return Id.return_value.no_master_key;
-        }
-
-        try {
-            keyRing.encode(out);
-            out.close();
-        } catch (IOException e) {
-            return Id.return_value.error;
-        }
-
-        values.put(PublicKeys.KEY_ID, masterKey.getKeyID());
-        values.put(PublicKeys.KEY_DATA, out.toByteArray());
-
-        Uri uri = Uri.withAppendedPath(PublicKeys.CONTENT_URI_BY_KEY_ID, "" + masterKey.getKeyID());
-        Cursor cursor = context.managedQuery(uri, PUBLIC_KEY_PROJECTION, null, null, null);
-        if (cursor != null && cursor.getCount() > 0) {
-            context.getContentResolver().update(uri, values, null, null);
-            return Id.return_value.updated;
-        } else {
-            context.getContentResolver().insert(PublicKeys.CONTENT_URI, values);
-            return Id.return_value.ok;
-        }
-    }
-
-    private static int saveKeyRing(Activity context, PGPSecretKeyRing keyRing) {
-        ByteArrayOutputStream out = new ByteArrayOutputStream();
-        ContentValues values = new ContentValues();
-
-        PGPSecretKey masterKey = getMasterKey(keyRing);
-        if (masterKey == null) {
-            return Id.return_value.no_master_key;
-        }
-
-        try {
-            keyRing.encode(out);
-            out.close();
-        } catch (IOException e) {
-            return Id.return_value.error;
-        }
-
-        values.put(SecretKeys.KEY_ID, masterKey.getKeyID());
-        values.put(SecretKeys.KEY_DATA, out.toByteArray());
-
-        Uri uri = Uri.withAppendedPath(SecretKeys.CONTENT_URI_BY_KEY_ID, "" + masterKey.getKeyID());
-        Cursor cursor = context.managedQuery(uri, SECRET_KEY_PROJECTION, null, null, null);
-        if (cursor != null && cursor.getCount() > 0) {
-            context.getContentResolver().update(uri, values, null, null);
-            return Id.return_value.updated;
-        } else {
-            context.getContentResolver().insert(SecretKeys.CONTENT_URI, values);
-            return Id.return_value.ok;
-        }
-=======
-        mDatabase.saveKeyRing(secretKeyRing);
-        mDatabase.saveKeyRing(publicKeyRing);
-
-        progress.setProgress(R.string.progress_done, 100, 100);
->>>>>>> a571ce7c
-    }
-
-    public static Bundle importKeyRings(Activity context, int type, String filename,
-                                        ProgressDialogUpdater progress)
-            throws GeneralException, FileNotFoundException, PGPException, IOException {
-        Bundle returnData = new Bundle();
-<<<<<<< HEAD
-        PGPObjectFactory objectFactory = null;
-=======
->>>>>>> a571ce7c
-
-        if (type == Id.type.secret_key) {
-            progress.setProgress(R.string.progress_importingSecretKeys, 0, 100);
-        } else {
-            progress.setProgress(R.string.progress_importingPublicKeys, 0, 100);
-        }
-
-        if (!Environment.getExternalStorageState().equals(Environment.MEDIA_MOUNTED)) {
-            throw new GeneralException(context.getString(R.string.error_externalStorageNotReady));
-        }
-
-        FileInputStream fileIn = new FileInputStream(filename);
-<<<<<<< HEAD
-        InputStream in = PGPUtil.getDecoderStream(fileIn);
-        objectFactory = new PGPObjectFactory(in);
-
-        Vector<Object> objects = new Vector<Object>();
-        Object obj = objectFactory.nextObject();
-        while (obj != null) {
-            objects.add(obj);
-            obj = objectFactory.nextObject();
-        }
-
-        int newKeys = 0;
-        int oldKeys = 0;
-        for (int i = 0; i < objects.size(); ++i) {
-            progress.setProgress(i * 100 / objects.size(), 100);
-            obj = objects.get(i);
-            PGPPublicKeyRing publicKeyRing;
-            PGPSecretKeyRing secretKeyRing;
-            int retValue;
-
-            if (type == Id.type.secret_key) {
-                if (!(obj instanceof PGPSecretKeyRing)) {
-                    continue;
-                }
-                secretKeyRing = (PGPSecretKeyRing) obj;
-                retValue = saveKeyRing(context, secretKeyRing);
-            } else {
-                if (!(obj instanceof PGPPublicKeyRing)) {
-                    continue;
-=======
-        long fileSize = new File(filename).length();
-        PositionAwareInputStream progressIn = new PositionAwareInputStream(fileIn);
-        // need to have access to the bufferedInput, so we can reuse it for the possible
-        // PGPObject chunks after the first one, e.g. files with several consecutive ASCII
-        // armour blocks
-        BufferedInputStream bufferedInput = new BufferedInputStream(progressIn);
-        int newKeys = 0;
-        int oldKeys = 0;
-        try {
-            while (true) {
-                InputStream in = PGPUtil.getDecoderStream(bufferedInput);
-                PGPObjectFactory objectFactory = new PGPObjectFactory(in);
-                Object obj = objectFactory.nextObject();
-                // if the first is already a null object, then we can stop trying
-                if (obj == null) {
-                    break;
->>>>>>> a571ce7c
-                }
-                while (obj != null) {
-                    PGPPublicKeyRing publicKeyRing;
-                    PGPSecretKeyRing secretKeyRing;
-                    // a return value that doesn't match any Id.return_value.* values, in case
-                    // saveKeyRing is never called
-                    int retValue = 2107;
-
-<<<<<<< HEAD
-            if (retValue == Id.return_value.error) {
-                throw new GeneralException(context.getString(R.string.error_savingKeys));
-            }
-
-            if (retValue == Id.return_value.updated) {
-                ++oldKeys;
-            } else if (retValue == Id.return_value.ok) {
-                ++newKeys;
-=======
-                    try {
-                        if (type == Id.type.secret_key && obj instanceof PGPSecretKeyRing) {
-                            secretKeyRing = (PGPSecretKeyRing) obj;
-                            retValue = mDatabase.saveKeyRing(secretKeyRing);
-                        } else if (type == Id.type.public_key && obj instanceof PGPPublicKeyRing) {
-                            publicKeyRing = (PGPPublicKeyRing) obj;
-                            retValue = mDatabase.saveKeyRing(publicKeyRing);
-                        }
-                    } catch (IOException e) {
-                        retValue = Id.return_value.error;
-                    } catch (Database.GeneralException e) {
-                        retValue = Id.return_value.error;
-                    }
-
-                    if (retValue == Id.return_value.error) {
-                        throw new GeneralException(context.getString(R.string.error_savingKeys));
-                    }
-
-                    if (retValue == Id.return_value.updated) {
-                        ++oldKeys;
-                    } else if (retValue == Id.return_value.ok) {
-                        ++newKeys;
-                    }
-                    progress.setProgress((int)(100 * progressIn.position() / fileSize), 100);
-                    obj = objectFactory.nextObject();
-                }
->>>>>>> a571ce7c
-            }
-        } catch (EOFException e) {
-            // nothing to do, we are done
-        }
-
-<<<<<<< HEAD
-        progress.setProgress(R.string.progress_reloadingKeys, 100, 100);
-        loadKeyRings(context, type);
-
-=======
->>>>>>> a571ce7c
-        returnData.putInt("added", newKeys);
-        returnData.putInt("updated", oldKeys);
-
-        progress.setProgress(R.string.progress_done, 100, 100);
-
-        return returnData;
-    }
-
-    public static Bundle exportKeyRings(Activity context, Vector<Integer> keyRingIds,
-                                        String filename,
-                                        ProgressDialogUpdater progress)
-            throws GeneralException, FileNotFoundException, PGPException, IOException {
-        Bundle returnData = new Bundle();
-
-<<<<<<< HEAD
-        if (keys.size() == 1) {
-=======
-        if (keyRingIds.size() == 1) {
->>>>>>> a571ce7c
-            progress.setProgress(R.string.progress_exportingKey, 0, 100);
-        } else {
-            progress.setProgress(R.string.progress_exportingKeys, 0, 100);
-        }
-
-        if (!Environment.getExternalStorageState().equals(Environment.MEDIA_MOUNTED)) {
-            throw new GeneralException(context.getString(R.string.error_externalStorageNotReady));
-        }
-        FileOutputStream fileOut = new FileOutputStream(new File(filename), false);
-        ArmoredOutputStream out = new ArmoredOutputStream(fileOut);
-
-        int numKeys = 0;
-        for (int i = 0; i < keyRingIds.size(); ++i) {
-            progress.setProgress(i * 100 / keyRingIds.size(), 100);
-            Object obj = mDatabase.getKeyRing(keyRingIds.get(i));
-            PGPPublicKeyRing publicKeyRing;
-            PGPSecretKeyRing secretKeyRing;
-
-            if (obj instanceof PGPSecretKeyRing) {
-                secretKeyRing = (PGPSecretKeyRing) obj;
-                secretKeyRing.encode(out);
-            } else if (obj instanceof PGPPublicKeyRing) {
-                publicKeyRing = (PGPPublicKeyRing) obj;
-                publicKeyRing.encode(out);
-            } else {
-                continue;
-            }
-            ++numKeys;
-        }
-        out.close();
-        fileOut.close();
-        returnData.putInt("exported", numKeys);
-
-        progress.setProgress(R.string.progress_done, 100, 100);
-
-        return returnData;
-    }
-
-<<<<<<< HEAD
-    private static void loadKeyRings(Activity context, int type) {
-        Cursor cursor;
-        if (type == Id.type.secret_key) {
-            mSecretKeyRings.clear();
-            mSecretKeyIdToIdMap.clear();
-            mSecretKeyIdToKeyRingMap.clear();
-            cursor = context.managedQuery(SecretKeys.CONTENT_URI, SECRET_KEY_PROJECTION,
-                                          null, null, null);
-        } else {
-            mPublicKeyRings.clear();
-            mPublicKeyIdToIdMap.clear();
-            mPublicKeyIdToKeyRingMap.clear();
-            cursor = context.managedQuery(PublicKeys.CONTENT_URI, PUBLIC_KEY_PROJECTION,
-                                          null, null, null);
-        }
-
-        for (int i = 0; i < cursor.getCount(); ++i) {
-            cursor.moveToPosition(i);
-            String sharedIdColumn = PublicKeys._ID; // same in both
-            String sharedKeyIdColumn = PublicKeys.KEY_ID; // same in both
-            String sharedKeyDataColumn = PublicKeys.KEY_DATA; // same in both
-            int idIndex = cursor.getColumnIndex(sharedIdColumn);
-            int keyIdIndex = cursor.getColumnIndex(sharedKeyIdColumn);
-            int keyDataIndex = cursor.getColumnIndex(sharedKeyDataColumn);
-
-            byte keyData[] = cursor.getBlob(keyDataIndex);
-            int id = cursor.getInt(idIndex);
-            long keyId = cursor.getLong(keyIdIndex);
-
-            try {
-                if (type == Id.type.secret_key) {
-                    PGPSecretKeyRing key = new PGPSecretKeyRing(keyData);
-                    mSecretKeyRings.add(key);
-                    mSecretKeyIdToIdMap.put(keyId, id);
-                    mSecretKeyIdToKeyRingMap.put(keyId, key);
-                } else {
-                    PGPPublicKeyRing key = new PGPPublicKeyRing(keyData);
-                    mPublicKeyRings.add(key);
-                    mPublicKeyIdToIdMap.put(keyId, id);
-                    mPublicKeyIdToKeyRingMap.put(keyId, key);
-                }
-            } catch (IOException e) {
-                // TODO: some error handling
-            } catch (PGPException e) {
-                // TODO: some error handling
-            }
-        }
-
-        if (type == Id.type.secret_key) {
-            Collections.sort(mSecretKeyRings, new SecretKeySorter());
-        } else {
-            Collections.sort(mPublicKeyRings, new PublicKeySorter());
-        }
-    }
-
-=======
->>>>>>> a571ce7c
-    public static Date getCreationDate(PGPPublicKey key) {
-        return key.getCreationTime();
-    }
-
-    public static Date getCreationDate(PGPSecretKey key) {
-        return key.getPublicKey().getCreationTime();
-    }
-
-    public static PGPPublicKey getMasterKey(PGPPublicKeyRing keyRing) {
-        if (keyRing == null) {
-            return null;
-        }
-        for (PGPPublicKey key : new IterableIterator<PGPPublicKey>(keyRing.getPublicKeys())) {
-            if (key.isMasterKey()) {
-                return key;
-            }
-        }
-
-        return null;
-    }
-
-    public static PGPSecretKey getMasterKey(PGPSecretKeyRing keyRing) {
-        if (keyRing == null) {
-            return null;
-        }
-        for (PGPSecretKey key : new IterableIterator<PGPSecretKey>(keyRing.getSecretKeys())) {
-            if (key.isMasterKey()) {
-                return key;
-            }
-        }
-
-        return null;
-    }
-
-    public static Vector<PGPPublicKey> getEncryptKeys(PGPPublicKeyRing keyRing) {
-        Vector<PGPPublicKey> encryptKeys = new Vector<PGPPublicKey>();
-
-        for (PGPPublicKey key : new IterableIterator<PGPPublicKey>(keyRing.getPublicKeys())) {
-            if (isEncryptionKey(key)) {
-                encryptKeys.add(key);
-            }
-        }
-
-        return encryptKeys;
-    }
-
-    public static Vector<PGPSecretKey> getSigningKeys(PGPSecretKeyRing keyRing) {
-        Vector<PGPSecretKey> signingKeys = new Vector<PGPSecretKey>();
-
-        for (PGPSecretKey key : new IterableIterator<PGPSecretKey>(keyRing.getSecretKeys())) {
-            if (isSigningKey(key)) {
-                signingKeys.add(key);
-            }
-        }
-
-        return signingKeys;
-    }
-
-    public static Vector<PGPPublicKey> getUsableEncryptKeys(PGPPublicKeyRing keyRing) {
-        Vector<PGPPublicKey> usableKeys = new Vector<PGPPublicKey>();
-        Vector<PGPPublicKey> encryptKeys = getEncryptKeys(keyRing);
-        PGPPublicKey masterKey = null;
-        for (int i = 0; i < encryptKeys.size(); ++i) {
-            PGPPublicKey key = encryptKeys.get(i);
-            if (!isExpired(key)) {
-                if (key.isMasterKey()) {
-                    masterKey = key;
-                } else {
-                    usableKeys.add(key);
-                }
-            }
-        }
-        if (masterKey != null) {
-            usableKeys.add(masterKey);
-        }
-        return usableKeys;
-    }
-
-    public static boolean isExpired(PGPPublicKey key) {
-        Date creationDate = getCreationDate(key);
-        Date expiryDate = getExpiryDate(key);
-        Date now = new Date();
-        if (now.compareTo(creationDate) >= 0 &&
-            (expiryDate == null || now.compareTo(expiryDate) <= 0)) {
-            return false;
-        }
-        return true;
-    }
-
-    public static boolean isExpired(PGPSecretKey key) {
-        return isExpired(key.getPublicKey());
-    }
-
-    public static Vector<PGPSecretKey> getUsableSigningKeys(PGPSecretKeyRing keyRing) {
-        Vector<PGPSecretKey> usableKeys = new Vector<PGPSecretKey>();
-        Vector<PGPSecretKey> signingKeys = getSigningKeys(keyRing);
-        PGPSecretKey masterKey = null;
-        for (int i = 0; i < signingKeys.size(); ++i) {
-            PGPSecretKey key = signingKeys.get(i);
-            if (key.isMasterKey()) {
-                masterKey = key;
-            } else {
-                usableKeys.add(key);
-            }
-        }
-        if (masterKey != null) {
-            usableKeys.add(masterKey);
-        }
-        return usableKeys;
-    }
-
-    public static Date getExpiryDate(PGPPublicKey key) {
-        Date creationDate = getCreationDate(key);
-        if (key.getValidDays() == 0) {
-            // no expiry
-            return null;
-        }
-        Calendar calendar = GregorianCalendar.getInstance();
-        calendar.setTime(creationDate);
-        calendar.add(Calendar.DATE, key.getValidDays());
-        Date expiryDate = calendar.getTime();
-
-        return expiryDate;
-    }
-
-    public static Date getExpiryDate(PGPSecretKey key) {
-        return getExpiryDate(key.getPublicKey());
-    }
-
-    public static PGPPublicKey getEncryptPublicKey(long masterKeyId) {
-        PGPPublicKeyRing keyRing = getPublicKeyRing(masterKeyId);
-        if (keyRing == null) {
-            return null;
-        }
-        Vector<PGPPublicKey> encryptKeys = getUsableEncryptKeys(keyRing);
-        if (encryptKeys.size() == 0) {
-            return null;
-        }
-        return encryptKeys.get(0);
-    }
-
-    public static PGPSecretKey getSigningKey(long masterKeyId) {
-        PGPSecretKeyRing keyRing = getSecretKeyRing(masterKeyId);
-        if (keyRing == null) {
-            return null;
-        }
-        Vector<PGPSecretKey> signingKeys = getUsableSigningKeys(keyRing);
-        if (signingKeys.size() == 0) {
-            return null;
-        }
-        return signingKeys.get(0);
-    }
-
-    public static String getMainUserId(PGPPublicKey key) {
-        for (String userId : new IterableIterator<String>(key.getUserIDs())) {
-            return userId;
-        }
-        return null;
-    }
-
-    public static String getMainUserId(PGPSecretKey key) {
-        for (String userId : new IterableIterator<String>(key.getUserIDs())) {
-            return userId;
-        }
-        return null;
-    }
-
-    public static String getMainUserIdSafe(Context context, PGPPublicKey key) {
-        String userId = getMainUserId(key);
-        if (userId == null) {
-            userId = context.getResources().getString(R.string.unknownUserId);
-        }
-        return userId;
-    }
-
-    public static String getMainUserIdSafe(Context context, PGPSecretKey key) {
-        String userId = getMainUserId(key);
-        if (userId == null) {
-            userId = context.getResources().getString(R.string.unknownUserId);
-        }
-        return userId;
-    }
-
-    public static boolean isEncryptionKey(PGPPublicKey key) {
-        if (!key.isEncryptionKey()) {
-            return false;
-        }
-
-        if (key.getVersion() <= 3) {
-            // this must be true now
-            return key.isEncryptionKey();
-        }
-
-        // special cases
-        if (key.getAlgorithm() == PGPPublicKey.ELGAMAL_ENCRYPT) {
-            return true;
-        }
-
-        if (key.getAlgorithm() == PGPPublicKey.RSA_ENCRYPT) {
-            return true;
-        }
-
-        for (PGPSignature sig : new IterableIterator<PGPSignature>(key.getSignatures())) {
-            if (key.isMasterKey() && sig.getKeyID() != key.getKeyID()) {
-                continue;
-            }
-            PGPSignatureSubpacketVector hashed = sig.getHashedSubPackets();
-
-            if (hashed != null &&(hashed.getKeyFlags() &
-                                  (KeyFlags.ENCRYPT_COMMS | KeyFlags.ENCRYPT_STORAGE)) != 0) {
-                return true;
-            }
-
-            PGPSignatureSubpacketVector unhashed = sig.getUnhashedSubPackets();
-
-            if (unhashed != null &&(unhashed.getKeyFlags() &
-                                  (KeyFlags.ENCRYPT_COMMS | KeyFlags.ENCRYPT_STORAGE)) != 0) {
-                return true;
-            }
-        }
-        return false;
-    }
-
-    public static boolean isEncryptionKey(PGPSecretKey key) {
-        return isEncryptionKey(key.getPublicKey());
-    }
-
-    public static boolean isSigningKey(PGPPublicKey key) {
-        if (key.getVersion() <= 3) {
-            return true;
-        }
-
-        // special case
-        if (key.getAlgorithm() == PGPPublicKey.RSA_SIGN) {
-            return true;
-        }
-
-        for (PGPSignature sig : new IterableIterator<PGPSignature>(key.getSignatures())) {
-            if (key.isMasterKey() && sig.getKeyID() != key.getKeyID()) {
-                continue;
-            }
-            PGPSignatureSubpacketVector hashed = sig.getHashedSubPackets();
-
-            if (hashed != null && (hashed.getKeyFlags() & KeyFlags.SIGN_DATA) != 0) {
-                return true;
-            }
-
-            PGPSignatureSubpacketVector unhashed = sig.getUnhashedSubPackets();
-
-            if (unhashed != null && (unhashed.getKeyFlags() & KeyFlags.SIGN_DATA) != 0) {
-                return true;
-            }
-        }
-
-        return false;
-    }
-
-    public static boolean isSigningKey(PGPSecretKey key) {
-        return isSigningKey(key.getPublicKey());
-    }
-
-    public static String getAlgorithmInfo(PGPPublicKey key) {
-        return getAlgorithmInfo(key.getAlgorithm(), key.getBitStrength());
-    }
-
-    public static String getAlgorithmInfo(PGPSecretKey key) {
-        return getAlgorithmInfo(key.getPublicKey());
-    }
-
-    public static String getAlgorithmInfo(int algorithm, int keySize) {
-        String algorithmStr = null;
-
-        switch (algorithm) {
-            case PGPPublicKey.RSA_ENCRYPT:
-            case PGPPublicKey.RSA_GENERAL:
-            case PGPPublicKey.RSA_SIGN: {
-                algorithmStr = "RSA";
-                break;
-            }
-
-            case PGPPublicKey.DSA: {
-                algorithmStr = "DSA";
-                break;
-            }
-
-            case PGPPublicKey.ELGAMAL_ENCRYPT:
-            case PGPPublicKey.ELGAMAL_GENERAL: {
-                algorithmStr = "ElGamal";
-                break;
-            }
-
-            default: {
-                algorithmStr = "???";
-                break;
-            }
-        }
-        return algorithmStr + ", " + keySize + "bit";
-    }
-
-<<<<<<< HEAD
-    public static void deleteKey(Activity context, PGPPublicKeyRing keyRing) {
-        PGPPublicKey masterKey = getMasterKey(keyRing);
-        Uri uri = Uri.withAppendedPath(PublicKeys.CONTENT_URI_BY_KEY_ID, "" + masterKey.getKeyID());
-        context.getContentResolver().delete(uri, null, null);
-        loadKeyRings(context, Id.type.public_key);
-    }
-
-    public static void deleteKey(Activity context, PGPSecretKeyRing keyRing) {
-        PGPSecretKey masterKey = getMasterKey(keyRing);
-        Uri uri = Uri.withAppendedPath(SecretKeys.CONTENT_URI_BY_KEY_ID, "" + masterKey.getKeyID());
-        context.getContentResolver().delete(uri, null, null);
-        loadKeyRings(context, Id.type.secret_key);
-=======
-    public static void deleteKey(int keyRingId) {
-        mDatabase.deleteKeyRing(keyRingId);
-    }
-
-    public static Object getKeyRing(int keyRingId) {
-        return mDatabase.getKeyRing(keyRingId);
->>>>>>> a571ce7c
-    }
-
-    public static PGPSecretKeyRing getSecretKeyRing(long keyId) {
-        byte[] data = mDatabase.getKeyRingDataFromKeyId(Id.database.type_secret, keyId);
-        if (data == null) {
-            return null;
-        }
-        try {
-            return new PGPSecretKeyRing(data);
-        } catch (IOException e) {
-            // no good way to handle this, return null
-            // TODO: some info?
-        } catch (PGPException e) {
-            // no good way to handle this, return null
-            // TODO: some info?
-        }
-        return null;
-    }
-
-    public static PGPPublicKeyRing getPublicKeyRing(long keyId) {
-        byte[] data = mDatabase.getKeyRingDataFromKeyId(Id.database.type_public, keyId);
-        if (data == null) {
-            return null;
-        }
-        try {
-            return new PGPPublicKeyRing(data);
-        } catch (IOException e) {
-            // no good way to handle this, return null
-            // TODO: some info?
-        }
-        return null;
-    }
-
-    public static PGPSecretKey getSecretKey(long keyId) {
-        PGPSecretKeyRing keyRing = getSecretKeyRing(keyId);
-        if (keyRing == null) {
-            return null;
-        }
-        return keyRing.getSecretKey(keyId);
-    }
-
-    public static PGPPublicKey getPublicKey(long keyId) {
-        PGPPublicKeyRing keyRing = getPublicKeyRing(keyId);
-        if (keyRing == null) {
-            return null;
-        }
-        try {
-            return keyRing.getPublicKey(keyId);
-        } catch (PGPException e) {
-            return null;
-        }
-    }
-
-    public static Vector<Integer> getKeyRingIds(int type) {
-        SQLiteDatabase db = mDatabase.db();
-        Vector<Integer> keyIds = new Vector<Integer>();
-        Cursor c = db.query(KeyRings.TABLE_NAME,
-                            new String[] { KeyRings._ID },
-                            KeyRings.TYPE + " = ?", new String[] { "" + type },
-                            null, null, null);
-        if (c != null && c.moveToFirst()) {
-            do {
-                keyIds.add(c.getInt(0));
-            } while (c.moveToNext());
-        }
-
-        if (c != null) {
-            c.close();
-        }
-
-        return keyIds;
-    }
-
-    public static String getMainUserId(long keyId, int type) {
-        SQLiteDatabase db = mDatabase.db();
-        Cursor c = db.query(Keys.TABLE_NAME + " INNER JOIN " + KeyRings.TABLE_NAME + " ON (" +
-                            KeyRings.TABLE_NAME + "." + KeyRings._ID + " = " +
-                            Keys.TABLE_NAME + "." + Keys.KEY_RING_ID + ") " +
-                            " INNER JOIN " + Keys.TABLE_NAME + " AS masterKey ON (" +
-                            KeyRings.TABLE_NAME + "." + KeyRings._ID + " = " +
-                            "masterKey." + Keys.KEY_RING_ID + " AND " +
-                            "masterKey." + Keys.IS_MASTER_KEY + " = '1') " +
-                            " INNER JOIN " + UserIds.TABLE_NAME + " ON (" +
-                            UserIds.TABLE_NAME + "." + UserIds.KEY_ID + " = " +
-                            "masterKey." + Keys._ID + " AND " +
-                            UserIds.TABLE_NAME + "." + UserIds.RANK + " = '0')",
-                            new String[] { UserIds.USER_ID },
-                             Keys.TABLE_NAME + "." + Keys.KEY_ID + " = ? AND " +
-                             KeyRings.TABLE_NAME + "." + KeyRings.TYPE + " = ?",
-                             new String[] {
-                                 "" + keyId,
-                                 "" + type,
-                             },
-                             null, null, null);
-        String userId = "";
-        if (c != null && c.moveToFirst()) {
-            do {
-                userId = c.getString(0);
-            } while (c.moveToNext());
-        }
-
-        if (c != null) {
-            c.close();
-        }
-
-        return userId;
-    }
-
-    public static void encrypt(Context context,
-                               InputStream inStream, OutputStream outStream,
-                               long dataLength,
-                               boolean armored,
-                               long encryptionKeyIds[], long signatureKeyId,
-                               String signaturePassPhrase,
-                               ProgressDialogUpdater progress,
-                               int symmetricAlgorithm, int hashAlgorithm, int compression,
-                               String passPhrase)
-            throws IOException, GeneralException, PGPException, NoSuchProviderException,
-            NoSuchAlgorithmException, SignatureException {
-        Security.addProvider(new BouncyCastleProvider());
-
-        if (encryptionKeyIds == null) {
-            encryptionKeyIds = new long[0];
-        }
-
-        ArmoredOutputStream armorOut = null;
-        OutputStream out = null;
-        OutputStream encryptOut = null;
-        if (armored) {
-            armorOut = new ArmoredOutputStream(outStream);
-            armorOut.setHeader("Version", FULL_VERSION);
-            out = armorOut;
-        } else {
-            out = outStream;
-        }
-        PGPSecretKey signingKey = null;
-        PGPSecretKeyRing signingKeyRing = null;
-        PGPPrivateKey signaturePrivateKey = null;
-
-        if (encryptionKeyIds.length == 0 && passPhrase == null) {
-            throw new GeneralException(context.getString(R.string.error_noEncryptionKeysOrPassPhrase));
-        }
-
-        if (signatureKeyId != 0) {
-            signingKeyRing = getSecretKeyRing(signatureKeyId);
-            signingKey = getSigningKey(signatureKeyId);
-            if (signingKey == null) {
-                throw new GeneralException(context.getString(R.string.error_signatureFailed));
-            }
-
-            if (signaturePassPhrase == null) {
-                throw new GeneralException(context.getString(R.string.error_noSignaturePassPhrase));
-            }
-            progress.setProgress(R.string.progress_extractingSignatureKey, 0, 100);
-            signaturePrivateKey = signingKey.extractPrivateKey(signaturePassPhrase.toCharArray(),
-                                                               new BouncyCastleProvider());
-        }
-
-        PGPSignatureGenerator signatureGenerator = null;
-        progress.setProgress(R.string.progress_preparingStreams, 5, 100);
-        // encrypt and compress input file content
-        PGPEncryptedDataGenerator cPk =
-                new PGPEncryptedDataGenerator(symmetricAlgorithm, true, new SecureRandom(),
-                                              new BouncyCastleProvider());
-
-        if (encryptionKeyIds.length == 0) {
-            // symmetric encryption
-            cPk.addMethod(passPhrase.toCharArray());
-        }
-        for (int i = 0; i < encryptionKeyIds.length; ++i) {
-            PGPPublicKey key = getEncryptPublicKey(encryptionKeyIds[i]);
-            if (key != null) {
-                cPk.addMethod(key);
-            }
-        }
-        encryptOut = cPk.open(out, new byte[1 << 16]);
-
-        if (signatureKeyId != 0) {
-            progress.setProgress(R.string.progress_preparingSignature, 10, 100);
-            signatureGenerator =
-                    new PGPSignatureGenerator(signingKey.getPublicKey().getAlgorithm(),
-                                              hashAlgorithm,
-                                              new BouncyCastleProvider());
-            signatureGenerator.initSign(PGPSignature.BINARY_DOCUMENT, signaturePrivateKey);
-            String userId = getMainUserId(getMasterKey(signingKeyRing));
-
-            PGPSignatureSubpacketGenerator spGen = new PGPSignatureSubpacketGenerator();
-            spGen.setSignerUserID(false, userId);
-            signatureGenerator.setHashedSubpackets(spGen.generate());
-        }
-
-        PGPCompressedDataGenerator compressGen = null;
-        BCPGOutputStream bcpgOut = null;
-        if (compression == Id.choice.compression.none) {
-            bcpgOut = new BCPGOutputStream(encryptOut);
-        } else {
-<<<<<<< HEAD
-            compressGen = new PGPCompressedDataGenerator(CompressionAlgorithmTags.ZLIB);
-=======
-            compressGen = new PGPCompressedDataGenerator(compression);
->>>>>>> a571ce7c
-            bcpgOut = new BCPGOutputStream(compressGen.open(encryptOut));
-        }
-        if (signatureKeyId != 0) {
-            signatureGenerator.generateOnePassVersion(false).encode(bcpgOut);
-        }
-
-        PGPLiteralDataGenerator literalGen = new PGPLiteralDataGenerator();
-        // file name not needed, so empty string
-        OutputStream pOut = literalGen.open(bcpgOut, PGPLiteralData.BINARY, "",
-                                            new Date(), new byte[1 << 16]);
-
-        progress.setProgress(R.string.progress_encrypting, 20, 100);
-        long done = 0;
-        int n = 0;
-        byte[] buffer = new byte[1 << 16];
-        while ((n = inStream.read(buffer)) > 0) {
-            pOut.write(buffer, 0, n);
-            if (signatureKeyId != 0) {
-                signatureGenerator.update(buffer, 0, n);
-            }
-            done += n;
-            if (dataLength != 0) {
-                progress.setProgress((int) (20 + (95 - 20) * done / dataLength), 100);
-            }
-        }
-
-        literalGen.close();
-
-        if (signatureKeyId != 0) {
-            progress.setProgress(R.string.progress_generatingSignature, 95, 100);
-            signatureGenerator.generate().encode(pOut);
-        }
-        if (compressGen != null) {
-            compressGen.close();
-        }
-        encryptOut.close();
-        if (armored) {
-            armorOut.close();
-        }
-
-        progress.setProgress(R.string.progress_done, 100, 100);
-    }
-
-    public static void signText(Context context,
-                                InputStream inStream, OutputStream outStream,
-                                long signatureKeyId, String signaturePassPhrase,
-                                int hashAlgorithm,
-                                ProgressDialogUpdater progress)
-            throws GeneralException, PGPException, IOException, NoSuchAlgorithmException,
-            SignatureException {
-        Security.addProvider(new BouncyCastleProvider());
-
-        ArmoredOutputStream armorOut = new ArmoredOutputStream(outStream);
-        armorOut.setHeader("Version", FULL_VERSION);
-
-        PGPSecretKey signingKey = null;
-        PGPSecretKeyRing signingKeyRing = null;
-        PGPPrivateKey signaturePrivateKey = null;
-
-        if (signatureKeyId == 0) {
-            throw new GeneralException(context.getString(R.string.error_noSignatureKey));
-        }
-
-        signingKeyRing = getSecretKeyRing(signatureKeyId);
-        signingKey = getSigningKey(signatureKeyId);
-        if (signingKey == null) {
-            throw new GeneralException(context.getString(R.string.error_signatureFailed));
-        }
-
-        if (signaturePassPhrase == null) {
-            throw new GeneralException(context.getString(R.string.error_noSignaturePassPhrase));
-        }
-        signaturePrivateKey =
-                signingKey.extractPrivateKey(signaturePassPhrase.toCharArray(),
-                                             new BouncyCastleProvider());
-
-        PGPSignatureGenerator signatureGenerator = null;
-        progress.setProgress(R.string.progress_preparingStreams, 0, 100);
-
-        progress.setProgress(R.string.progress_preparingSignature, 30, 100);
-        signatureGenerator =
-                new PGPSignatureGenerator(signingKey.getPublicKey().getAlgorithm(),
-                                          hashAlgorithm,
-                                          new BouncyCastleProvider());
-        signatureGenerator.initSign(PGPSignature.CANONICAL_TEXT_DOCUMENT, signaturePrivateKey);
-        String userId = getMainUserId(getMasterKey(signingKeyRing));
-
-        PGPSignatureSubpacketGenerator spGen = new PGPSignatureSubpacketGenerator();
-        spGen.setSignerUserID(false, userId);
-        signatureGenerator.setHashedSubpackets(spGen.generate());
-
-        progress.setProgress(R.string.progress_signing, 40, 100);
-
-        armorOut.beginClearText(hashAlgorithm);
-
-        ByteArrayOutputStream lineOut = new ByteArrayOutputStream();
-        int lookAhead = readInputLine(lineOut, inStream);
-
-        processLine(armorOut, signatureGenerator, lineOut.toByteArray());
-
-        if (lookAhead != -1) {
-            do {
-                lookAhead = readInputLine(lineOut, lookAhead, inStream);
-
-                signatureGenerator.update((byte)'\r');
-                signatureGenerator.update((byte)'\n');
-
-                processLine(armorOut, signatureGenerator, lineOut.toByteArray());
-            }
-            while (lookAhead != -1);
-        }
-
-        armorOut.endClearText();
-
-        BCPGOutputStream bOut = new BCPGOutputStream(armorOut);
-        signatureGenerator.generate().encode(bOut);
-        armorOut.close();
-
-        progress.setProgress(R.string.progress_done, 100, 100);
-    }
-
-    public static long getDecryptionKeyId(Context context, InputStream inStream)
-            throws GeneralException, NoAsymmetricEncryptionException, IOException {
-        InputStream in = PGPUtil.getDecoderStream(inStream);
-        PGPObjectFactory pgpF = new PGPObjectFactory(in);
-        PGPEncryptedDataList enc;
-        Object o = pgpF.nextObject();
-
-        // the first object might be a PGP marker packet.
-        if (o instanceof PGPEncryptedDataList) {
-            enc = (PGPEncryptedDataList) o;
-        } else {
-            enc = (PGPEncryptedDataList) pgpF.nextObject();
-        }
-
-        if (enc == null) {
-            throw new GeneralException(context.getString(R.string.error_invalidData));
-        }
-
-        // TODO: currently we always only look at the first known key
-        // find the secret key
-        PGPSecretKey secretKey = null;
-        Iterator it = enc.getEncryptedDataObjects();
-        boolean gotAsymmetricEncryption = false;
-        while (it.hasNext()) {
-            Object obj = it.next();
-            if (obj instanceof PGPPublicKeyEncryptedData) {
-                gotAsymmetricEncryption = true;
-                PGPPublicKeyEncryptedData pbe = (PGPPublicKeyEncryptedData) obj;
-<<<<<<< HEAD
-                secretKey = findSecretKey(pbe.getKeyID());
-=======
-                secretKey = getSecretKey(pbe.getKeyID());
->>>>>>> a571ce7c
-                if (secretKey != null) {
-                    break;
-                }
-            }
-        }
-
-        if (!gotAsymmetricEncryption) {
-            throw new NoAsymmetricEncryptionException();
-        }
-
-        if (secretKey == null) {
-            return Id.key.none;
-        }
-
-        return secretKey.getKeyID();
-    }
-
-    public static boolean hasSymmetricEncryption(Context context, InputStream inStream)
-            throws GeneralException, IOException {
-        InputStream in = PGPUtil.getDecoderStream(inStream);
-        PGPObjectFactory pgpF = new PGPObjectFactory(in);
-        PGPEncryptedDataList enc;
-        Object o = pgpF.nextObject();
-
-        // the first object might be a PGP marker packet.
-        if (o instanceof PGPEncryptedDataList) {
-            enc = (PGPEncryptedDataList) o;
-        } else {
-            enc = (PGPEncryptedDataList) pgpF.nextObject();
-        }
-
-        if (enc == null) {
-            throw new GeneralException(context.getString(R.string.error_invalidData));
-        }
-
-        Iterator it = enc.getEncryptedDataObjects();
-        while (it.hasNext()) {
-            Object obj = it.next();
-            if (obj instanceof PGPPBEEncryptedData) {
-                return true;
-            }
-        }
-
-        return false;
-    }
-
-    public static Bundle decrypt(Context context,
-                                 PositionAwareInputStream inStream, OutputStream outStream,
-                                 long dataLength,
-                                 String passPhrase, ProgressDialogUpdater progress,
-                                 boolean assumeSymmetric)
-            throws IOException, GeneralException, PGPException, SignatureException {
-        if (passPhrase == null) {
-            passPhrase = "";
-        }
-        Bundle returnData = new Bundle();
-        InputStream in = PGPUtil.getDecoderStream(inStream);
-        PGPObjectFactory pgpF = new PGPObjectFactory(in);
-        PGPEncryptedDataList enc;
-        Object o = pgpF.nextObject();
-        long signatureKeyId = 0;
-
-        int currentProgress = 0;
-        progress.setProgress(R.string.progress_readingData, currentProgress, 100);
-
-        if (o instanceof PGPEncryptedDataList) {
-            enc = (PGPEncryptedDataList) o;
-        } else {
-            enc = (PGPEncryptedDataList) pgpF.nextObject();
-        }
-
-        if (enc == null) {
-            throw new GeneralException(context.getString(R.string.error_invalidData));
-        }
-
-        InputStream clear = null;
-        PGPEncryptedData encryptedData = null;
-
-        currentProgress += 5;
-
-        // TODO: currently we always only look at the first known key or symmetric encryption,
-        // there might be more...
-        if (assumeSymmetric) {
-            PGPPBEEncryptedData pbe = null;
-            Iterator it = enc.getEncryptedDataObjects();
-            // find secret key
-            while (it.hasNext()) {
-                Object obj = it.next();
-                if (obj instanceof PGPPBEEncryptedData) {
-                    pbe = (PGPPBEEncryptedData) obj;
-                    break;
-                }
-            }
-
-            if (pbe == null) {
-                throw new GeneralException(context.getString(R.string.error_noSymmetricEncryptionPacket));
-            }
-
-            progress.setProgress(R.string.progress_preparingStreams, currentProgress, 100);
-            clear = pbe.getDataStream(passPhrase.toCharArray(), new BouncyCastleProvider());
-            encryptedData = pbe;
-            currentProgress += 5;
-        } else {
-            progress.setProgress(R.string.progress_findingKey, currentProgress, 100);
-            PGPPublicKeyEncryptedData pbe = null;
-            PGPSecretKey secretKey = null;
-            Iterator it = enc.getEncryptedDataObjects();
-            // find secret key
-            while (it.hasNext()) {
-                Object obj = it.next();
-                if (obj instanceof PGPPublicKeyEncryptedData) {
-                    PGPPublicKeyEncryptedData encData = (PGPPublicKeyEncryptedData) obj;
-<<<<<<< HEAD
-                    secretKey = findSecretKey(encData.getKeyID());
-=======
-                    secretKey = getSecretKey(encData.getKeyID());
->>>>>>> a571ce7c
-                    if (secretKey != null) {
-                        pbe = encData;
-                        break;
-                    }
-                }
-            }
-
-            if (secretKey == null) {
-                throw new GeneralException(context.getString(R.string.error_noSecretKeyFound));
-            }
-
-            currentProgress += 5;
-            progress.setProgress(R.string.progress_extractingKey, currentProgress, 100);
-            PGPPrivateKey privateKey = null;
-            try {
-                privateKey = secretKey.extractPrivateKey(passPhrase.toCharArray(),
-                                                         new BouncyCastleProvider());
-            } catch (PGPException e) {
-                throw new PGPException(context.getString(R.string.error_wrongPassPhrase));
-            }
-            currentProgress += 5;
-            progress.setProgress(R.string.progress_preparingStreams, currentProgress, 100);
-            clear = pbe.getDataStream(privateKey, new BouncyCastleProvider());
-            encryptedData = pbe;
-            currentProgress += 5;
-        }
-
-        PGPObjectFactory plainFact = new PGPObjectFactory(clear);
-        Object dataChunk = plainFact.nextObject();
-        PGPOnePassSignature signature = null;
-        PGPPublicKey signatureKey = null;
-        int signatureIndex = -1;
-
-        if (dataChunk instanceof PGPCompressedData) {
-            progress.setProgress(R.string.progress_decompressingData, currentProgress, 100);
-            PGPObjectFactory fact =
-                    new PGPObjectFactory(((PGPCompressedData) dataChunk).getDataStream());
-            dataChunk = fact.nextObject();
-            plainFact = fact;
-            currentProgress += 10;
-        }
-
-        if (dataChunk instanceof PGPOnePassSignatureList) {
-            progress.setProgress(R.string.progress_processingSignature, currentProgress, 100);
-<<<<<<< HEAD
-            returnData.putBoolean("signature", true);
-=======
-            returnData.putBoolean(EXTRA_SIGNATURE, true);
->>>>>>> a571ce7c
-            PGPOnePassSignatureList sigList = (PGPOnePassSignatureList) dataChunk;
-            for (int i = 0; i < sigList.size(); ++i) {
-                signature = sigList.get(i);
-                signatureKey = getPublicKey(signature.getKeyID());
-                if (signatureKeyId == 0) {
-                    signatureKeyId = signature.getKeyID();
-                }
-                if (signatureKey == null) {
-                    signature = null;
-                } else {
-                    signatureIndex = i;
-                    signatureKeyId = signature.getKeyID();
-                    String userId = null;
-                    PGPPublicKeyRing sigKeyRing = getPublicKeyRing(signatureKeyId);
-                    if (sigKeyRing != null) {
-                        userId = getMainUserId(getMasterKey(sigKeyRing));
-                    }
-                    returnData.putString(EXTRA_SIGNATURE_USER_ID, userId);
-                    break;
-                }
-            }
-
-            returnData.putLong(EXTRA_SIGNATURE_KEY_ID, signatureKeyId);
-
-            if (signature != null) {
-                signature.initVerify(signatureKey, new BouncyCastleProvider());
-            } else {
-                returnData.putBoolean(EXTRA_SIGNATURE_UNKNOWN, true);
-            }
-
-            dataChunk = plainFact.nextObject();
-            currentProgress += 10;
-        }
-
-        if (dataChunk instanceof PGPLiteralData) {
-            progress.setProgress(R.string.progress_decrypting, currentProgress, 100);
-            PGPLiteralData literalData = (PGPLiteralData) dataChunk;
-            OutputStream out = outStream;
-
-            byte[] buffer = new byte[1 << 16];
-            InputStream dataIn = literalData.getInputStream();
-
-            int startProgress = currentProgress;
-            int endProgress = 100;
-            if (signature != null) {
-                endProgress = 90;
-            } else if (encryptedData.isIntegrityProtected()) {
-                endProgress = 95;
-            }
-            int n = 0;
-            int done = 0;
-            long startPos = inStream.position();
-            while ((n = dataIn.read(buffer)) > 0) {
-                out.write(buffer, 0, n);
-                done += n;
-                if (signature != null) {
-                    try {
-                        signature.update(buffer, 0, n);
-                    } catch (SignatureException e) {
-                        returnData.putBoolean(EXTRA_SIGNATURE_SUCCESS, false);
-                        signature = null;
-                    }
-                }
-                // unknown size, but try to at least have a moving, slowing down progress bar
-                currentProgress = startProgress + (endProgress - startProgress) * done / (done + 100000);
-                if (dataLength - startPos == 0) {
-                    currentProgress = endProgress;
-                } else {
-                    currentProgress = (int)(startProgress + (endProgress - startProgress) *
-                                        (inStream.position() - startPos) / (dataLength - startPos));
-                }
-                progress.setProgress(currentProgress, 100);
-            }
-
-            if (signature != null) {
-                progress.setProgress(R.string.progress_verifyingSignature, 90, 100);
-                PGPSignatureList signatureList = (PGPSignatureList) plainFact.nextObject();
-                PGPSignature messageSignature = (PGPSignature) signatureList.get(signatureIndex);
-                if (signature.verify(messageSignature)) {
-                    returnData.putBoolean(EXTRA_SIGNATURE_SUCCESS, true);
-                } else {
-                    returnData.putBoolean(EXTRA_SIGNATURE_SUCCESS, false);
-                }
-            }
-        }
-
-        // TODO: add integrity somewhere
-        if (encryptedData.isIntegrityProtected()) {
-            progress.setProgress(R.string.progress_verifyingIntegrity, 95, 100);
-            if (encryptedData.verify()) {
-                // passed
-            } else {
-                // failed
-            }
-        } else {
-            // no integrity check
-        }
-
-        progress.setProgress(R.string.progress_done, 100, 100);
-        return returnData;
-    }
-
-    public static Bundle verifyText(Context context,
-                                    InputStream inStream, OutputStream outStream,
-                                    ProgressDialogUpdater progress)
-            throws IOException, GeneralException, PGPException, SignatureException {
-        Bundle returnData = new Bundle();
-
-        ByteArrayOutputStream out = new ByteArrayOutputStream();
-        ArmoredInputStream aIn = new ArmoredInputStream(inStream);
-
-        progress.setProgress(R.string.progress_done, 0, 100);
-
-        // mostly taken from ClearSignedFileProcessor
-        ByteArrayOutputStream lineOut = new ByteArrayOutputStream();
-        int lookAhead = readInputLine(lineOut, aIn);
-        byte[] lineSep = getLineSeparator();
-
-        byte[] line = lineOut.toByteArray();
-        out.write(line, 0, getLengthWithoutSeparator(line));
-        out.write(lineSep);
-
-        while (lookAhead != -1 && aIn.isClearText()) {
-            lookAhead = readInputLine(lineOut, lookAhead, aIn);
-            line = lineOut.toByteArray();
-            out.write(line, 0, getLengthWithoutSeparator(line));
-            out.write(lineSep);
-        }
-
-        out.close();
-
-        byte[] clearText = out.toByteArray();
-        outStream.write(clearText);
-
-        returnData.putBoolean(EXTRA_SIGNATURE, true);
-
-        progress.setProgress(R.string.progress_processingSignature, 60, 100);
-        PGPObjectFactory pgpFact = new PGPObjectFactory(aIn);
-
-        PGPSignatureList sigList = (PGPSignatureList) pgpFact.nextObject();
-        if (sigList == null) {
-            throw new GeneralException(context.getString(R.string.error_corruptData));
-        }
-        PGPSignature signature = null;
-        long signatureKeyId = 0;
-        PGPPublicKey signatureKey = null;
-        for (int i = 0; i < sigList.size(); ++i) {
-            signature = sigList.get(i);
-            signatureKey = getPublicKey(signature.getKeyID());
-            if (signatureKeyId == 0) {
-                signatureKeyId = signature.getKeyID();
-            }
-            if (signatureKey == null) {
-                signature = null;
-            } else {
-                signatureKeyId = signature.getKeyID();
-                String userId = null;
-                PGPPublicKeyRing sigKeyRing = getPublicKeyRing(signatureKeyId);
-                if (sigKeyRing != null) {
-                    userId = getMainUserId(getMasterKey(sigKeyRing));
-                }
-                returnData.putString(EXTRA_SIGNATURE_USER_ID, userId);
-                break;
-            }
-        }
-
-        returnData.putLong(EXTRA_SIGNATURE_KEY_ID, signatureKeyId);
-
-        if (signature == null) {
-<<<<<<< HEAD
-            returnData.putBoolean("signatureUnknown", true);
-=======
-            returnData.putBoolean(EXTRA_SIGNATURE_UNKNOWN, true);
->>>>>>> a571ce7c
-            progress.setProgress(R.string.progress_done, 100, 100);
-            return returnData;
-        }
-
-        signature.initVerify(signatureKey, new BouncyCastleProvider());
-
-        InputStream sigIn = new BufferedInputStream(new ByteArrayInputStream(clearText));
-
-        lookAhead = readInputLine(lineOut, sigIn);
-
-        processLine(signature, lineOut.toByteArray());
-
-        if (lookAhead != -1) {
-            do {
-                lookAhead = readInputLine(lineOut, lookAhead, sigIn);
-
-                signature.update((byte)'\r');
-                signature.update((byte)'\n');
-
-                processLine(signature, lineOut.toByteArray());
-            }
-            while (lookAhead != -1);
-        }
-
-        returnData.putBoolean(EXTRA_SIGNATURE_SUCCESS, signature.verify());
-
-        progress.setProgress(R.string.progress_done, 100, 100);
-        return returnData;
-    }
-
-    // taken from ClearSignedFileProcessor in BC
-    private static int readInputLine(ByteArrayOutputStream bOut, InputStream fIn)
-        throws IOException {
-        bOut.reset();
-
-        int lookAhead = -1;
-        int ch;
-
-        while ((ch = fIn.read()) >= 0) {
-            bOut.write(ch);
-            if (ch == '\r' || ch == '\n') {
-                lookAhead = readPassedEOL(bOut, ch, fIn);
-                break;
-            }
-        }
-
-        return lookAhead;
-    }
-
-    private static int readInputLine(ByteArrayOutputStream bOut, int lookAhead, InputStream fIn)
-        throws IOException {
-        bOut.reset();
-
-        int ch = lookAhead;
-
-        do {
-            bOut.write(ch);
-            if (ch == '\r' || ch == '\n') {
-                lookAhead = readPassedEOL(bOut, ch, fIn);
-                break;
-            }
-        }
-        while ((ch = fIn.read()) >= 0);
-
-        if (ch < 0) {
-            lookAhead = -1;
-        }
-
-        return lookAhead;
-    }
-
-    private static int readPassedEOL(ByteArrayOutputStream bOut, int lastCh, InputStream fIn)
-        throws IOException {
-        int lookAhead = fIn.read();
-
-        if (lastCh == '\r' && lookAhead == '\n') {
-            bOut.write(lookAhead);
-            lookAhead = fIn.read();
-        }
-
-        return lookAhead;
-    }
-
-    private static void processLine(PGPSignature sig, byte[] line)
-        throws SignatureException, IOException {
-        int length = getLengthWithoutWhiteSpace(line);
-        if (length > 0) {
-            sig.update(line, 0, length);
-        }
-    }
-
-    private static void processLine(OutputStream aOut, PGPSignatureGenerator sGen, byte[] line)
-        throws SignatureException, IOException {
-        int length = getLengthWithoutWhiteSpace(line);
-        if (length > 0) {
-            sGen.update(line, 0, length);
-        }
-
-        aOut.write(line, 0, line.length);
-    }
-
-    private static int getLengthWithoutSeparator(byte[] line) {
-        int end = line.length - 1;
-
-        while (end >= 0 && isLineEnding(line[end])) {
-            end--;
-        }
-
-        return end + 1;
-    }
-
-    private static boolean isLineEnding(byte b) {
-        return b == '\r' || b == '\n';
-    }
-
-    private static int getLengthWithoutWhiteSpace(byte[] line) {
-        int end = line.length - 1;
-
-        while (end >= 0 && isWhiteSpace(line[end])) {
-            end--;
-        }
-
-        return end + 1;
-    }
-
-    private static boolean isWhiteSpace(byte b) {
-        return b == '\r' || b == '\n' || b == '\t' || b == ' ';
-    }
-
-    private static byte[] getLineSeparator() {
-        String nl = System.getProperty("line.separator");
-        byte[] nlBytes = new byte[nl.length()];
-
-        for (int i = 0; i != nlBytes.length; i++) {
-            nlBytes[i] = (byte)nl.charAt(i);
-        }
-
-        return nlBytes;
-    }
-}
+/*
+ * Copyright (C) 2010 Thialfihar <thi@thialfihar.org>
+ *
+ * Licensed under the Apache License, Version 2.0 (the "License");
+ * you may not use this file except in compliance with the License.
+ * You may obtain a copy of the License at
+ *
+ *      http://www.apache.org/licenses/LICENSE-2.0
+ *
+ * Unless required by applicable law or agreed to in writing, software
+ * distributed under the License is distributed on an "AS IS" BASIS,
+ * WITHOUT WARRANTIES OR CONDITIONS OF ANY KIND, either express or implied.
+ * See the License for the specific language governing permissions and
+ * limitations under the License.
+ */
+
+package org.thialfihar.android.apg;
+
+import java.io.BufferedInputStream;
+import java.io.ByteArrayInputStream;
+import java.io.ByteArrayOutputStream;
+import java.io.EOFException;
+import java.io.File;
+import java.io.FileInputStream;
+import java.io.FileNotFoundException;
+import java.io.FileOutputStream;
+import java.io.IOException;
+import java.io.InputStream;
+import java.io.OutputStream;
+import java.math.BigInteger;
+import java.security.InvalidAlgorithmParameterException;
+import java.security.KeyPairGenerator;
+import java.security.NoSuchAlgorithmException;
+import java.security.NoSuchProviderException;
+import java.security.SecureRandom;
+import java.security.Security;
+import java.security.SignatureException;
+import java.util.Calendar;
+import java.util.Date;
+import java.util.GregorianCalendar;
+import java.util.HashMap;
+import java.util.Iterator;
+import java.util.Map;
+import java.util.Vector;
+import java.util.regex.Pattern;
+
+import org.bouncycastle2.bcpg.ArmoredInputStream;
+import org.bouncycastle2.bcpg.ArmoredOutputStream;
+import org.bouncycastle2.bcpg.BCPGOutputStream;
+import org.bouncycastle2.bcpg.CompressionAlgorithmTags;
+import org.bouncycastle2.bcpg.HashAlgorithmTags;
+import org.bouncycastle2.bcpg.SymmetricKeyAlgorithmTags;
+import org.bouncycastle2.bcpg.sig.KeyFlags;
+import org.bouncycastle2.jce.provider.BouncyCastleProvider;
+import org.bouncycastle2.jce.spec.ElGamalParameterSpec;
+import org.bouncycastle2.openpgp.PGPCompressedData;
+import org.bouncycastle2.openpgp.PGPCompressedDataGenerator;
+import org.bouncycastle2.openpgp.PGPEncryptedData;
+import org.bouncycastle2.openpgp.PGPEncryptedDataGenerator;
+import org.bouncycastle2.openpgp.PGPEncryptedDataList;
+import org.bouncycastle2.openpgp.PGPException;
+import org.bouncycastle2.openpgp.PGPKeyPair;
+import org.bouncycastle2.openpgp.PGPKeyRingGenerator;
+import org.bouncycastle2.openpgp.PGPLiteralData;
+import org.bouncycastle2.openpgp.PGPLiteralDataGenerator;
+import org.bouncycastle2.openpgp.PGPObjectFactory;
+import org.bouncycastle2.openpgp.PGPOnePassSignature;
+import org.bouncycastle2.openpgp.PGPOnePassSignatureList;
+import org.bouncycastle2.openpgp.PGPPBEEncryptedData;
+import org.bouncycastle2.openpgp.PGPPrivateKey;
+import org.bouncycastle2.openpgp.PGPPublicKey;
+import org.bouncycastle2.openpgp.PGPPublicKeyEncryptedData;
+import org.bouncycastle2.openpgp.PGPPublicKeyRing;
+import org.bouncycastle2.openpgp.PGPSecretKey;
+import org.bouncycastle2.openpgp.PGPSecretKeyRing;
+import org.bouncycastle2.openpgp.PGPSignature;
+import org.bouncycastle2.openpgp.PGPSignatureGenerator;
+import org.bouncycastle2.openpgp.PGPSignatureList;
+import org.bouncycastle2.openpgp.PGPSignatureSubpacketGenerator;
+import org.bouncycastle2.openpgp.PGPSignatureSubpacketVector;
+import org.bouncycastle2.openpgp.PGPUtil;
+import org.thialfihar.android.apg.provider.Database;
+import org.thialfihar.android.apg.provider.KeyRings;
+import org.thialfihar.android.apg.provider.Keys;
+import org.thialfihar.android.apg.provider.UserIds;
+import org.thialfihar.android.apg.ui.widget.KeyEditor;
+import org.thialfihar.android.apg.ui.widget.SectionView;
+import org.thialfihar.android.apg.ui.widget.UserIdEditor;
+import org.thialfihar.android.apg.utils.IterableIterator;
+
+import android.app.Activity;
+import android.content.Context;
+import android.database.Cursor;
+import android.database.sqlite.SQLiteDatabase;
+import android.os.Bundle;
+import android.os.Environment;
+import android.view.ViewGroup;
+
+public class Apg {
+    public static class Intent {
+        public static final String DECRYPT = "org.thialfihar.android.apg.intent.DECRYPT";
+        public static final String ENCRYPT = "org.thialfihar.android.apg.intent.ENCRYPT";
+        public static final String DECRYPT_FILE = "org.thialfihar.android.apg.intent.DECRYPT_FILE";
+        public static final String ENCRYPT_FILE = "org.thialfihar.android.apg.intent.ENCRYPT_FILE";
+        public static final String DECRYPT_AND_RETURN = "org.thialfihar.android.apg.intent.DECRYPT_AND_RETURN";
+        public static final String ENCRYPT_AND_RETURN = "org.thialfihar.android.apg.intent.ENCRYPT_AND_RETURN";
+        public static final String SELECT_PUBLIC_KEYS = "org.thialfihar.android.apg.intent.SELECT_PUBLIC_KEYS";
+        public static final String SELECT_SECRET_KEY = "org.thialfihar.android.apg.intent.SELECT_SECRET_KEY";
+    }
+
+    public static final String EXTRA_DATA = "data";
+    public static final String EXTRA_STATUS = "status";
+    public static final String EXTRA_ERROR = "error";
+    public static final String EXTRA_DECRYPTED_MESSAGE = "decryptedMessage";
+    public static final String EXTRA_ENCRYPTED_MESSAGE = "decryptedMessage";
+    public static final String EXTRA_SIGNATURE = "signature";
+    public static final String EXTRA_SIGNATURE_KEY_ID = "signatureKeyId";
+    public static final String EXTRA_SIGNATURE_USER_ID = "signatureUserId";
+    public static final String EXTRA_SIGNATURE_SUCCESS = "signatureSuccess";
+    public static final String EXTRA_SIGNATURE_UNKNOWN = "signatureUnknown";
+    public static final String EXTRA_USER_ID = "userId";
+    public static final String EXTRA_KEY_ID = "keyId";
+    public static final String EXTRA_REPLY_TO = "replyTo";
+    public static final String EXTRA_SEND_TO = "sendTo";
+    public static final String EXTRA_SUBJECT = "subject";
+    public static final String EXTRA_ENCRYPTION_KEY_IDS = "encryptionKeyIds";
+    public static final String EXTRA_SELECTION = "selection";
+    public static final String EXTRA_MESSAGE = "message";
+    public static final String EXTRA_PROGRESS = "progress";
+    public static final String EXTRA_MAX = "max";
+    public static final String EXTRA_ACCOUNT = "account";
+
+    public static String VERSION = "1.0.1";
+    public static String FULL_VERSION = "APG v" + VERSION;
+
+    private static final int[] PREFERRED_SYMMETRIC_ALGORITHMS =
+            new int[] {
+                    SymmetricKeyAlgorithmTags.AES_256,
+                    SymmetricKeyAlgorithmTags.AES_192,
+                    SymmetricKeyAlgorithmTags.AES_128,
+                    SymmetricKeyAlgorithmTags.CAST5,
+                    SymmetricKeyAlgorithmTags.TRIPLE_DES };
+    private static final int[] PREFERRED_HASH_ALGORITHMS =
+            new int[] {
+                    HashAlgorithmTags.SHA1,
+                    HashAlgorithmTags.SHA256,
+                    HashAlgorithmTags.RIPEMD160 };
+    private static final int[] PREFERRED_COMPRESSION_ALGORITHMS =
+            new int[] {
+                    CompressionAlgorithmTags.ZLIB,
+                    CompressionAlgorithmTags.BZIP2,
+                    CompressionAlgorithmTags.ZIP };
+
+    public static Pattern PGP_MESSAGE =
+            Pattern.compile(".*?(-----BEGIN PGP MESSAGE-----.*?-----END PGP MESSAGE-----).*",
+                            Pattern.DOTALL);
+
+    public static Pattern PGP_SIGNED_MESSAGE =
+            Pattern.compile(".*?(-----BEGIN PGP SIGNED MESSAGE-----.*?-----BEGIN PGP SIGNATURE-----.*?-----END PGP SIGNATURE-----).*",
+                            Pattern.DOTALL);
+
+    private static HashMap<Long, CachedPassPhrase> mPassPhraseCache =
+            new HashMap<Long, CachedPassPhrase>();
+    private static String mEditPassPhrase = null;
+
+    private static Database mDatabase = null;
+
+    public static class GeneralException extends Exception {
+        static final long serialVersionUID = 0xf812773342L;
+
+        public GeneralException(String message) {
+            super(message);
+        }
+    }
+
+    public static class NoAsymmetricEncryptionException extends Exception {
+        static final long serialVersionUID = 0xf812773343L;
+
+        public NoAsymmetricEncryptionException() {
+            super();
+        }
+    }
+
+    public static void initialize(Context context) {
+        if (mDatabase == null) {
+            mDatabase = new Database(context);
+        }
+    }
+
+    public static Database getDatabase() {
+        return mDatabase;
+    }
+
+    public static void setEditPassPhrase(String passPhrase) {
+        mEditPassPhrase = passPhrase;
+    }
+
+    public static String getEditPassPhrase() {
+        return mEditPassPhrase;
+    }
+
+    public static void setCachedPassPhrase(long keyId, String passPhrase) {
+        mPassPhraseCache.put(keyId, new CachedPassPhrase(new Date().getTime(), passPhrase));
+    }
+
+    public static String getCachedPassPhrase(long keyId) {
+        long realId = keyId;
+        if (realId != Id.key.symmetric) {
+            PGPSecretKeyRing keyRing = getSecretKeyRing(keyId);
+            if (keyRing == null) {
+                return null;
+            }
+            PGPSecretKey masterKey = getMasterKey(keyRing);
+            if (masterKey == null) {
+                return null;
+            }
+            realId = masterKey.getKeyID();
+        }
+        CachedPassPhrase cpp = mPassPhraseCache.get(realId);
+        if (cpp == null) {
+            return null;
+        }
+        // set it again to reset the cache life cycle
+        setCachedPassPhrase(realId, cpp.passPhrase);
+        return cpp.passPhrase;
+    }
+
+    public static int cleanUpCache(int ttl, int initialDelay) {
+        int delay = initialDelay;
+        long realTtl = ttl * 1000;
+        long now = new Date().getTime();
+        Vector<Long> oldKeys = new Vector<Long>();
+        for (Map.Entry<Long, CachedPassPhrase> pair : mPassPhraseCache.entrySet()) {
+            long lived = now - pair.getValue().timestamp;
+            if (lived >= realTtl) {
+                oldKeys.add(pair.getKey());
+            } else {
+                // see, whether the remaining time for this cache entry improves our
+                // check delay
+                long nextCheck = realTtl - lived + 1000;
+                if (nextCheck < delay) {
+                    delay = (int)nextCheck;
+                }
+            }
+        }
+
+        for (long keyId : oldKeys) {
+            mPassPhraseCache.remove(keyId);
+        }
+
+        return delay;
+    }
+
+    public static PGPSecretKey createKey(Context context,
+                                         int algorithmChoice, int keySize, String passPhrase,
+                                         PGPSecretKey masterKey)
+                  throws NoSuchAlgorithmException, PGPException, NoSuchProviderException,
+                  GeneralException, InvalidAlgorithmParameterException {
+
+        if (keySize < 512) {
+            throw new GeneralException(context.getString(R.string.error_keySizeMinimum512bit));
+        }
+
+        Security.addProvider(new BouncyCastleProvider());
+
+        if (passPhrase == null) {
+            passPhrase = "";
+        }
+
+        int algorithm = 0;
+        KeyPairGenerator keyGen = null;
+
+        switch (algorithmChoice) {
+            case Id.choice.algorithm.dsa: {
+                keyGen = KeyPairGenerator.getInstance("DSA", new BouncyCastleProvider());
+                keyGen.initialize(keySize, new SecureRandom());
+                algorithm = PGPPublicKey.DSA;
+                break;
+            }
+
+            case Id.choice.algorithm.elgamal: {
+                if (masterKey == null) {
+                    throw new GeneralException(context.getString(R.string.error_masterKeyMustNotBeElGamal));
+                }
+                keyGen = KeyPairGenerator.getInstance("ELGAMAL", new BouncyCastleProvider());
+                BigInteger p = Primes.getBestPrime(keySize);
+                BigInteger g = new BigInteger("2");
+
+                ElGamalParameterSpec elParams = new ElGamalParameterSpec(p, g);
+
+                keyGen.initialize(elParams);
+                algorithm = PGPPublicKey.ELGAMAL_ENCRYPT;
+                break;
+            }
+
+            case Id.choice.algorithm.rsa: {
+                keyGen = KeyPairGenerator.getInstance("RSA", new BouncyCastleProvider());
+                keyGen.initialize(keySize, new SecureRandom());
+
+                algorithm = PGPPublicKey.RSA_GENERAL;
+                break;
+            }
+
+            default: {
+                throw new GeneralException(context.getString(R.string.error_unknownAlgorithmChoice));
+            }
+        }
+
+        PGPKeyPair keyPair = new PGPKeyPair(algorithm, keyGen.generateKeyPair(), new Date());
+
+        PGPSecretKey secretKey = null;
+        if (masterKey == null) {
+            // enough for now, as we assemble the key again later anyway
+            secretKey = new PGPSecretKey(PGPSignature.DEFAULT_CERTIFICATION, keyPair, "",
+                                         PGPEncryptedData.CAST5, passPhrase.toCharArray(),
+                                         null, null,
+                                         new SecureRandom(), new BouncyCastleProvider().getName());
+
+        } else {
+            PGPPublicKey tmpKey = masterKey.getPublicKey();
+            PGPPublicKey masterPublicKey =
+                new PGPPublicKey(tmpKey.getAlgorithm(),
+                                 tmpKey.getKey(new BouncyCastleProvider()),
+                                 tmpKey.getCreationTime());
+            PGPPrivateKey masterPrivateKey =
+                masterKey.extractPrivateKey(passPhrase.toCharArray(),
+                                            new BouncyCastleProvider());
+
+            PGPKeyPair masterKeyPair = new PGPKeyPair(masterPublicKey, masterPrivateKey);
+            PGPKeyRingGenerator ringGen =
+                new PGPKeyRingGenerator(PGPSignature.POSITIVE_CERTIFICATION,
+                                        masterKeyPair, "",
+                                        PGPEncryptedData.CAST5, passPhrase.toCharArray(),
+                                        null, null,
+                                        new SecureRandom(), new BouncyCastleProvider().getName());
+            ringGen.addSubKey(keyPair);
+            PGPSecretKeyRing secKeyRing = ringGen.generateSecretKeyRing();
+            Iterator it = secKeyRing.getSecretKeys();
+            // first one is the master key
+            it.next();
+            secretKey = (PGPSecretKey) it.next();
+        }
+
+        return secretKey;
+    }
+
+    private static long getNumDaysBetween(GregorianCalendar first, GregorianCalendar second) {
+        GregorianCalendar tmp = new GregorianCalendar();
+        tmp.setTime(first.getTime());
+        long numDays = (second.getTimeInMillis() - first.getTimeInMillis()) / 1000 / 86400;
+        tmp.add(Calendar.DAY_OF_MONTH, (int)numDays);
+        while (tmp.before(second)) {
+            tmp.add(Calendar.DAY_OF_MONTH, 1);
+            ++numDays;
+        }
+        return numDays;
+    }
+
+    public static void buildSecretKey(Activity context,
+                                      SectionView userIdsView, SectionView keysView,
+                                      String oldPassPhrase, String newPassPhrase,
+                                      ProgressDialogUpdater progress)
+            throws Apg.GeneralException, NoSuchProviderException, PGPException,
+            NoSuchAlgorithmException, SignatureException, IOException, Database.GeneralException {
+
+        progress.setProgress(R.string.progress_buildingKey, 0, 100);
+
+        Security.addProvider(new BouncyCastleProvider());
+
+        if (oldPassPhrase == null || oldPassPhrase.equals("")) {
+            oldPassPhrase = "";
+        }
+
+        if (newPassPhrase == null || newPassPhrase.equals("")) {
+            newPassPhrase = "";
+        }
+
+        Vector<String> userIds = new Vector<String>();
+        Vector<PGPSecretKey> keys = new Vector<PGPSecretKey>();
+
+        ViewGroup userIdEditors = userIdsView.getEditors();
+        ViewGroup keyEditors = keysView.getEditors();
+
+        boolean gotMainUserId = false;
+        for (int i = 0; i < userIdEditors.getChildCount(); ++i) {
+            UserIdEditor editor = (UserIdEditor)userIdEditors.getChildAt(i);
+            String userId = null;
+            try {
+                userId = editor.getValue();
+            } catch (UserIdEditor.NoNameException e) {
+                throw new Apg.GeneralException(context.getString(R.string.error_userIdNeedsAName));
+            } catch (UserIdEditor.NoEmailException e) {
+                throw new Apg.GeneralException(context.getString(R.string.error_userIdNeedsAnEmailAddress));
+            } catch (UserIdEditor.InvalidEmailException e) {
+                throw new Apg.GeneralException("" + e);
+            }
+
+            if (userId.equals("")) {
+                continue;
+            }
+
+            if (editor.isMainUserId()) {
+                userIds.insertElementAt(userId, 0);
+                gotMainUserId = true;
+            } else {
+                userIds.add(userId);
+            }
+        }
+
+        if (userIds.size() == 0) {
+            throw new Apg.GeneralException(context.getString(R.string.error_keyNeedsAUserId));
+        }
+
+        if (!gotMainUserId) {
+            throw new Apg.GeneralException(context.getString(R.string.error_mainUserIdMustNotBeEmpty));
+        }
+
+        if (keyEditors.getChildCount() == 0) {
+            throw new Apg.GeneralException(context.getString(R.string.error_keyNeedsMasterKey));
+        }
+
+        for (int i = 0; i < keyEditors.getChildCount(); ++i) {
+            KeyEditor editor = (KeyEditor)keyEditors.getChildAt(i);
+            keys.add(editor.getValue());
+        }
+
+        progress.setProgress(R.string.progress_preparingMasterKey, 10, 100);
+        KeyEditor keyEditor = (KeyEditor) keyEditors.getChildAt(0);
+        int usageId = keyEditor.getUsage();
+        boolean canSign = (usageId == Id.choice.usage.sign_only ||
+                           usageId == Id.choice.usage.sign_and_encrypt);
+        boolean canEncrypt = (usageId == Id.choice.usage.encrypt_only ||
+                              usageId == Id.choice.usage.sign_and_encrypt);
+
+        String mainUserId = userIds.get(0);
+
+        PGPSecretKey masterKey = keys.get(0);
+        PGPPublicKey tmpKey = masterKey.getPublicKey();
+        PGPPublicKey masterPublicKey =
+            new PGPPublicKey(tmpKey.getAlgorithm(),
+                             tmpKey.getKey(new BouncyCastleProvider()),
+                             tmpKey.getCreationTime());
+        PGPPrivateKey masterPrivateKey =
+            masterKey.extractPrivateKey(oldPassPhrase.toCharArray(),
+                                        new BouncyCastleProvider());
+
+        progress.setProgress(R.string.progress_certifyingMasterKey, 20, 100);
+        for (int i = 0; i < userIds.size(); ++i) {
+            String userId = userIds.get(i);
+
+            PGPSignatureGenerator sGen =
+                    new PGPSignatureGenerator(masterPublicKey.getAlgorithm(),
+                                              HashAlgorithmTags.SHA1, new BouncyCastleProvider());
+
+            sGen.initSign(PGPSignature.POSITIVE_CERTIFICATION, masterPrivateKey);
+
+            PGPSignature certification = sGen.generateCertification(userId, masterPublicKey);
+
+            masterPublicKey = PGPPublicKey.addCertification(masterPublicKey, userId, certification);
+        }
+
+        // TODO: cross-certify the master key with every sub key
+
+        PGPKeyPair masterKeyPair = new PGPKeyPair(masterPublicKey, masterPrivateKey);
+
+        PGPSignatureSubpacketGenerator hashedPacketsGen = new PGPSignatureSubpacketGenerator();
+        PGPSignatureSubpacketGenerator unhashedPacketsGen = new PGPSignatureSubpacketGenerator();
+
+        int keyFlags = KeyFlags.CERTIFY_OTHER | KeyFlags.SIGN_DATA;
+        if (canEncrypt) {
+            keyFlags |= KeyFlags.ENCRYPT_COMMS | KeyFlags.ENCRYPT_STORAGE;
+        }
+        hashedPacketsGen.setKeyFlags(true, keyFlags);
+
+        hashedPacketsGen.setPreferredSymmetricAlgorithms(true, PREFERRED_SYMMETRIC_ALGORITHMS);
+        hashedPacketsGen.setPreferredHashAlgorithms(true, PREFERRED_HASH_ALGORITHMS);
+        hashedPacketsGen.setPreferredCompressionAlgorithms(true, PREFERRED_COMPRESSION_ALGORITHMS);
+
+        // TODO: this doesn't work quite right yet
+        if (keyEditor.getExpiryDate() != null) {
+            GregorianCalendar creationDate = new GregorianCalendar();
+            creationDate.setTime(getCreationDate(masterKey));
+            GregorianCalendar expiryDate = keyEditor.getExpiryDate();
+            long numDays = getNumDaysBetween(creationDate, expiryDate);
+            if (numDays <= 0) {
+                throw new GeneralException(context.getString(R.string.error_expiryMustComeAfterCreation));
+            }
+            hashedPacketsGen.setKeyExpirationTime(true, numDays * 86400);
+        }
+
+        progress.setProgress(R.string.progress_buildingMasterKeyRing, 30, 100);
+        PGPKeyRingGenerator keyGen =
+                new PGPKeyRingGenerator(PGPSignature.POSITIVE_CERTIFICATION,
+                                        masterKeyPair, mainUserId,
+                                        PGPEncryptedData.CAST5, newPassPhrase.toCharArray(),
+                                        hashedPacketsGen.generate(), unhashedPacketsGen.generate(),
+                                        new SecureRandom(), new BouncyCastleProvider().getName());
+
+        progress.setProgress(R.string.progress_addingSubKeys, 40, 100);
+        for (int i = 1; i < keys.size(); ++i) {
+            progress.setProgress(40 + 50 * (i - 1)/ (keys.size() - 1), 100);
+            PGPSecretKey subKey = keys.get(i);
+            keyEditor = (KeyEditor) keyEditors.getChildAt(i);
+            PGPPublicKey subPublicKey = subKey.getPublicKey();
+            PGPPrivateKey subPrivateKey =
+                    subKey.extractPrivateKey(oldPassPhrase.toCharArray(),
+                                             new BouncyCastleProvider());
+            PGPKeyPair subKeyPair =
+                new PGPKeyPair(subPublicKey.getAlgorithm(),
+                               subPublicKey.getKey(new BouncyCastleProvider()),
+                               subPrivateKey.getKey(),
+                               subPublicKey.getCreationTime());
+
+            hashedPacketsGen = new PGPSignatureSubpacketGenerator();
+            unhashedPacketsGen = new PGPSignatureSubpacketGenerator();
+
+            keyFlags = 0;
+            usageId = keyEditor.getUsage();
+            canSign = (usageId == Id.choice.usage.sign_only ||
+                       usageId == Id.choice.usage.sign_and_encrypt);
+            canEncrypt = (usageId == Id.choice.usage.encrypt_only ||
+                          usageId == Id.choice.usage.sign_and_encrypt);
+            if (canSign) {
+                keyFlags |= KeyFlags.SIGN_DATA;
+            }
+            if (canEncrypt) {
+                keyFlags |= KeyFlags.ENCRYPT_COMMS | KeyFlags.ENCRYPT_STORAGE;
+            }
+            hashedPacketsGen.setKeyFlags(true, keyFlags);
+
+            // TODO: this doesn't work quite right yet
+            if (keyEditor.getExpiryDate() != null) {
+                GregorianCalendar creationDate = new GregorianCalendar();
+                creationDate.setTime(getCreationDate(masterKey));
+                GregorianCalendar expiryDate = keyEditor.getExpiryDate();
+                long numDays = getNumDaysBetween(creationDate, expiryDate);
+                if (numDays <= 0) {
+                    throw new GeneralException(context.getString(R.string.error_expiryMustComeAfterCreation));
+                }
+                hashedPacketsGen.setKeyExpirationTime(true, numDays * 86400);
+            }
+
+            keyGen.addSubKey(subKeyPair,
+                             hashedPacketsGen.generate(), unhashedPacketsGen.generate());
+        }
+
+        PGPSecretKeyRing secretKeyRing = keyGen.generateSecretKeyRing();
+        PGPPublicKeyRing publicKeyRing = keyGen.generatePublicKeyRing();
+
+        progress.setProgress(R.string.progress_savingKeyRing, 90, 100);
+        mDatabase.saveKeyRing(secretKeyRing);
+        mDatabase.saveKeyRing(publicKeyRing);
+
+        progress.setProgress(R.string.progress_done, 100, 100);
+    }
+
+    public static Bundle importKeyRings(Activity context, int type, String filename,
+                                        ProgressDialogUpdater progress)
+            throws GeneralException, FileNotFoundException, PGPException, IOException {
+        Bundle returnData = new Bundle();
+
+        if (type == Id.type.secret_key) {
+            progress.setProgress(R.string.progress_importingSecretKeys, 0, 100);
+        } else {
+            progress.setProgress(R.string.progress_importingPublicKeys, 0, 100);
+        }
+
+        if (!Environment.getExternalStorageState().equals(Environment.MEDIA_MOUNTED)) {
+            throw new GeneralException(context.getString(R.string.error_externalStorageNotReady));
+        }
+
+        FileInputStream fileIn = new FileInputStream(filename);
+        long fileSize = new File(filename).length();
+        PositionAwareInputStream progressIn = new PositionAwareInputStream(fileIn);
+        // need to have access to the bufferedInput, so we can reuse it for the possible
+        // PGPObject chunks after the first one, e.g. files with several consecutive ASCII
+        // armour blocks
+        BufferedInputStream bufferedInput = new BufferedInputStream(progressIn);
+        int newKeys = 0;
+        int oldKeys = 0;
+        try {
+            while (true) {
+                InputStream in = PGPUtil.getDecoderStream(bufferedInput);
+                PGPObjectFactory objectFactory = new PGPObjectFactory(in);
+                Object obj = objectFactory.nextObject();
+                // if the first is already a null object, then we can stop trying
+                if (obj == null) {
+                    break;
+                }
+                while (obj != null) {
+                    PGPPublicKeyRing publicKeyRing;
+                    PGPSecretKeyRing secretKeyRing;
+                    // a return value that doesn't match any Id.return_value.* values, in case
+                    // saveKeyRing is never called
+                    int retValue = 2107;
+
+                    try {
+                        if (type == Id.type.secret_key && obj instanceof PGPSecretKeyRing) {
+                            secretKeyRing = (PGPSecretKeyRing) obj;
+                            retValue = mDatabase.saveKeyRing(secretKeyRing);
+                        } else if (type == Id.type.public_key && obj instanceof PGPPublicKeyRing) {
+                            publicKeyRing = (PGPPublicKeyRing) obj;
+                            retValue = mDatabase.saveKeyRing(publicKeyRing);
+                        }
+                    } catch (IOException e) {
+                        retValue = Id.return_value.error;
+                    } catch (Database.GeneralException e) {
+                        retValue = Id.return_value.error;
+                    }
+
+                    if (retValue == Id.return_value.error) {
+                        throw new GeneralException(context.getString(R.string.error_savingKeys));
+                    }
+
+                    if (retValue == Id.return_value.updated) {
+                        ++oldKeys;
+                    } else if (retValue == Id.return_value.ok) {
+                        ++newKeys;
+                    }
+                    progress.setProgress((int)(100 * progressIn.position() / fileSize), 100);
+                    obj = objectFactory.nextObject();
+                }
+            }
+        } catch (EOFException e) {
+            // nothing to do, we are done
+        }
+
+        returnData.putInt("added", newKeys);
+        returnData.putInt("updated", oldKeys);
+
+        progress.setProgress(R.string.progress_done, 100, 100);
+
+        return returnData;
+    }
+
+    public static Bundle exportKeyRings(Activity context, Vector<Integer> keyRingIds,
+                                        String filename,
+                                        ProgressDialogUpdater progress)
+            throws GeneralException, FileNotFoundException, PGPException, IOException {
+        Bundle returnData = new Bundle();
+
+        if (keyRingIds.size() == 1) {
+            progress.setProgress(R.string.progress_exportingKey, 0, 100);
+        } else {
+            progress.setProgress(R.string.progress_exportingKeys, 0, 100);
+        }
+
+        if (!Environment.getExternalStorageState().equals(Environment.MEDIA_MOUNTED)) {
+            throw new GeneralException(context.getString(R.string.error_externalStorageNotReady));
+        }
+        FileOutputStream fileOut = new FileOutputStream(new File(filename), false);
+        ArmoredOutputStream out = new ArmoredOutputStream(fileOut);
+
+        int numKeys = 0;
+        for (int i = 0; i < keyRingIds.size(); ++i) {
+            progress.setProgress(i * 100 / keyRingIds.size(), 100);
+            Object obj = mDatabase.getKeyRing(keyRingIds.get(i));
+            PGPPublicKeyRing publicKeyRing;
+            PGPSecretKeyRing secretKeyRing;
+
+            if (obj instanceof PGPSecretKeyRing) {
+                secretKeyRing = (PGPSecretKeyRing) obj;
+                secretKeyRing.encode(out);
+            } else if (obj instanceof PGPPublicKeyRing) {
+                publicKeyRing = (PGPPublicKeyRing) obj;
+                publicKeyRing.encode(out);
+            } else {
+                continue;
+            }
+            ++numKeys;
+        }
+        out.close();
+        fileOut.close();
+        returnData.putInt("exported", numKeys);
+
+        progress.setProgress(R.string.progress_done, 100, 100);
+
+        return returnData;
+    }
+
+    public static Date getCreationDate(PGPPublicKey key) {
+        return key.getCreationTime();
+    }
+
+    public static Date getCreationDate(PGPSecretKey key) {
+        return key.getPublicKey().getCreationTime();
+    }
+
+    public static PGPPublicKey getMasterKey(PGPPublicKeyRing keyRing) {
+        if (keyRing == null) {
+            return null;
+        }
+        for (PGPPublicKey key : new IterableIterator<PGPPublicKey>(keyRing.getPublicKeys())) {
+            if (key.isMasterKey()) {
+                return key;
+            }
+        }
+
+        return null;
+    }
+
+    public static PGPSecretKey getMasterKey(PGPSecretKeyRing keyRing) {
+        if (keyRing == null) {
+            return null;
+        }
+        for (PGPSecretKey key : new IterableIterator<PGPSecretKey>(keyRing.getSecretKeys())) {
+            if (key.isMasterKey()) {
+                return key;
+            }
+        }
+
+        return null;
+    }
+
+    public static Vector<PGPPublicKey> getEncryptKeys(PGPPublicKeyRing keyRing) {
+        Vector<PGPPublicKey> encryptKeys = new Vector<PGPPublicKey>();
+
+        for (PGPPublicKey key : new IterableIterator<PGPPublicKey>(keyRing.getPublicKeys())) {
+            if (isEncryptionKey(key)) {
+                encryptKeys.add(key);
+            }
+        }
+
+        return encryptKeys;
+    }
+
+    public static Vector<PGPSecretKey> getSigningKeys(PGPSecretKeyRing keyRing) {
+        Vector<PGPSecretKey> signingKeys = new Vector<PGPSecretKey>();
+
+        for (PGPSecretKey key : new IterableIterator<PGPSecretKey>(keyRing.getSecretKeys())) {
+            if (isSigningKey(key)) {
+                signingKeys.add(key);
+            }
+        }
+
+        return signingKeys;
+    }
+
+    public static Vector<PGPPublicKey> getUsableEncryptKeys(PGPPublicKeyRing keyRing) {
+        Vector<PGPPublicKey> usableKeys = new Vector<PGPPublicKey>();
+        Vector<PGPPublicKey> encryptKeys = getEncryptKeys(keyRing);
+        PGPPublicKey masterKey = null;
+        for (int i = 0; i < encryptKeys.size(); ++i) {
+            PGPPublicKey key = encryptKeys.get(i);
+            if (!isExpired(key)) {
+                if (key.isMasterKey()) {
+                    masterKey = key;
+                } else {
+                    usableKeys.add(key);
+                }
+            }
+        }
+        if (masterKey != null) {
+            usableKeys.add(masterKey);
+        }
+        return usableKeys;
+    }
+
+    public static boolean isExpired(PGPPublicKey key) {
+        Date creationDate = getCreationDate(key);
+        Date expiryDate = getExpiryDate(key);
+        Date now = new Date();
+        if (now.compareTo(creationDate) >= 0 &&
+            (expiryDate == null || now.compareTo(expiryDate) <= 0)) {
+            return false;
+        }
+        return true;
+    }
+
+    public static boolean isExpired(PGPSecretKey key) {
+        return isExpired(key.getPublicKey());
+    }
+
+    public static Vector<PGPSecretKey> getUsableSigningKeys(PGPSecretKeyRing keyRing) {
+        Vector<PGPSecretKey> usableKeys = new Vector<PGPSecretKey>();
+        Vector<PGPSecretKey> signingKeys = getSigningKeys(keyRing);
+        PGPSecretKey masterKey = null;
+        for (int i = 0; i < signingKeys.size(); ++i) {
+            PGPSecretKey key = signingKeys.get(i);
+            if (key.isMasterKey()) {
+                masterKey = key;
+            } else {
+                usableKeys.add(key);
+            }
+        }
+        if (masterKey != null) {
+            usableKeys.add(masterKey);
+        }
+        return usableKeys;
+    }
+
+    public static Date getExpiryDate(PGPPublicKey key) {
+        Date creationDate = getCreationDate(key);
+        if (key.getValidDays() == 0) {
+            // no expiry
+            return null;
+        }
+        Calendar calendar = GregorianCalendar.getInstance();
+        calendar.setTime(creationDate);
+        calendar.add(Calendar.DATE, key.getValidDays());
+        Date expiryDate = calendar.getTime();
+
+        return expiryDate;
+    }
+
+    public static Date getExpiryDate(PGPSecretKey key) {
+        return getExpiryDate(key.getPublicKey());
+    }
+
+    public static PGPPublicKey getEncryptPublicKey(long masterKeyId) {
+        PGPPublicKeyRing keyRing = getPublicKeyRing(masterKeyId);
+        if (keyRing == null) {
+            return null;
+        }
+        Vector<PGPPublicKey> encryptKeys = getUsableEncryptKeys(keyRing);
+        if (encryptKeys.size() == 0) {
+            return null;
+        }
+        return encryptKeys.get(0);
+    }
+
+    public static PGPSecretKey getSigningKey(long masterKeyId) {
+        PGPSecretKeyRing keyRing = getSecretKeyRing(masterKeyId);
+        if (keyRing == null) {
+            return null;
+        }
+        Vector<PGPSecretKey> signingKeys = getUsableSigningKeys(keyRing);
+        if (signingKeys.size() == 0) {
+            return null;
+        }
+        return signingKeys.get(0);
+    }
+
+    public static String getMainUserId(PGPPublicKey key) {
+        for (String userId : new IterableIterator<String>(key.getUserIDs())) {
+            return userId;
+        }
+        return null;
+    }
+
+    public static String getMainUserId(PGPSecretKey key) {
+        for (String userId : new IterableIterator<String>(key.getUserIDs())) {
+            return userId;
+        }
+        return null;
+    }
+
+    public static String getMainUserIdSafe(Context context, PGPPublicKey key) {
+        String userId = getMainUserId(key);
+        if (userId == null) {
+            userId = context.getResources().getString(R.string.unknownUserId);
+        }
+        return userId;
+    }
+
+    public static String getMainUserIdSafe(Context context, PGPSecretKey key) {
+        String userId = getMainUserId(key);
+        if (userId == null) {
+            userId = context.getResources().getString(R.string.unknownUserId);
+        }
+        return userId;
+    }
+
+    public static boolean isEncryptionKey(PGPPublicKey key) {
+        if (!key.isEncryptionKey()) {
+            return false;
+        }
+
+        if (key.getVersion() <= 3) {
+            // this must be true now
+            return key.isEncryptionKey();
+        }
+
+        // special cases
+        if (key.getAlgorithm() == PGPPublicKey.ELGAMAL_ENCRYPT) {
+            return true;
+        }
+
+        if (key.getAlgorithm() == PGPPublicKey.RSA_ENCRYPT) {
+            return true;
+        }
+
+        for (PGPSignature sig : new IterableIterator<PGPSignature>(key.getSignatures())) {
+            if (key.isMasterKey() && sig.getKeyID() != key.getKeyID()) {
+                continue;
+            }
+            PGPSignatureSubpacketVector hashed = sig.getHashedSubPackets();
+
+            if (hashed != null &&(hashed.getKeyFlags() &
+                                  (KeyFlags.ENCRYPT_COMMS | KeyFlags.ENCRYPT_STORAGE)) != 0) {
+                return true;
+            }
+
+            PGPSignatureSubpacketVector unhashed = sig.getUnhashedSubPackets();
+
+            if (unhashed != null &&(unhashed.getKeyFlags() &
+                                  (KeyFlags.ENCRYPT_COMMS | KeyFlags.ENCRYPT_STORAGE)) != 0) {
+                return true;
+            }
+        }
+        return false;
+    }
+
+    public static boolean isEncryptionKey(PGPSecretKey key) {
+        return isEncryptionKey(key.getPublicKey());
+    }
+
+    public static boolean isSigningKey(PGPPublicKey key) {
+        if (key.getVersion() <= 3) {
+            return true;
+        }
+
+        // special case
+        if (key.getAlgorithm() == PGPPublicKey.RSA_SIGN) {
+            return true;
+        }
+
+        for (PGPSignature sig : new IterableIterator<PGPSignature>(key.getSignatures())) {
+            if (key.isMasterKey() && sig.getKeyID() != key.getKeyID()) {
+                continue;
+            }
+            PGPSignatureSubpacketVector hashed = sig.getHashedSubPackets();
+
+            if (hashed != null && (hashed.getKeyFlags() & KeyFlags.SIGN_DATA) != 0) {
+                return true;
+            }
+
+            PGPSignatureSubpacketVector unhashed = sig.getUnhashedSubPackets();
+
+            if (unhashed != null && (unhashed.getKeyFlags() & KeyFlags.SIGN_DATA) != 0) {
+                return true;
+            }
+        }
+
+        return false;
+    }
+
+    public static boolean isSigningKey(PGPSecretKey key) {
+        return isSigningKey(key.getPublicKey());
+    }
+
+    public static String getAlgorithmInfo(PGPPublicKey key) {
+        return getAlgorithmInfo(key.getAlgorithm(), key.getBitStrength());
+    }
+
+    public static String getAlgorithmInfo(PGPSecretKey key) {
+        return getAlgorithmInfo(key.getPublicKey());
+    }
+
+    public static String getAlgorithmInfo(int algorithm, int keySize) {
+        String algorithmStr = null;
+
+        switch (algorithm) {
+            case PGPPublicKey.RSA_ENCRYPT:
+            case PGPPublicKey.RSA_GENERAL:
+            case PGPPublicKey.RSA_SIGN: {
+                algorithmStr = "RSA";
+                break;
+            }
+
+            case PGPPublicKey.DSA: {
+                algorithmStr = "DSA";
+                break;
+            }
+
+            case PGPPublicKey.ELGAMAL_ENCRYPT:
+            case PGPPublicKey.ELGAMAL_GENERAL: {
+                algorithmStr = "ElGamal";
+                break;
+            }
+
+            default: {
+                algorithmStr = "???";
+                break;
+            }
+        }
+        return algorithmStr + ", " + keySize + "bit";
+    }
+
+    public static void deleteKey(int keyRingId) {
+        mDatabase.deleteKeyRing(keyRingId);
+    }
+
+    public static Object getKeyRing(int keyRingId) {
+        return mDatabase.getKeyRing(keyRingId);
+    }
+
+    public static PGPSecretKeyRing getSecretKeyRing(long keyId) {
+        byte[] data = mDatabase.getKeyRingDataFromKeyId(Id.database.type_secret, keyId);
+        if (data == null) {
+            return null;
+        }
+        try {
+            return new PGPSecretKeyRing(data);
+        } catch (IOException e) {
+            // no good way to handle this, return null
+            // TODO: some info?
+        } catch (PGPException e) {
+            // no good way to handle this, return null
+            // TODO: some info?
+        }
+        return null;
+    }
+
+    public static PGPPublicKeyRing getPublicKeyRing(long keyId) {
+        byte[] data = mDatabase.getKeyRingDataFromKeyId(Id.database.type_public, keyId);
+        if (data == null) {
+            return null;
+        }
+        try {
+            return new PGPPublicKeyRing(data);
+        } catch (IOException e) {
+            // no good way to handle this, return null
+            // TODO: some info?
+        }
+        return null;
+    }
+
+    public static PGPSecretKey getSecretKey(long keyId) {
+        PGPSecretKeyRing keyRing = getSecretKeyRing(keyId);
+        if (keyRing == null) {
+            return null;
+        }
+        return keyRing.getSecretKey(keyId);
+    }
+
+    public static PGPPublicKey getPublicKey(long keyId) {
+        PGPPublicKeyRing keyRing = getPublicKeyRing(keyId);
+        if (keyRing == null) {
+            return null;
+        }
+        try {
+            return keyRing.getPublicKey(keyId);
+        } catch (PGPException e) {
+            return null;
+        }
+    }
+
+    public static Vector<Integer> getKeyRingIds(int type) {
+        SQLiteDatabase db = mDatabase.db();
+        Vector<Integer> keyIds = new Vector<Integer>();
+        Cursor c = db.query(KeyRings.TABLE_NAME,
+                            new String[] { KeyRings._ID },
+                            KeyRings.TYPE + " = ?", new String[] { "" + type },
+                            null, null, null);
+        if (c != null && c.moveToFirst()) {
+            do {
+                keyIds.add(c.getInt(0));
+            } while (c.moveToNext());
+        }
+
+        if (c != null) {
+            c.close();
+        }
+
+        return keyIds;
+    }
+
+    public static String getMainUserId(long keyId, int type) {
+        SQLiteDatabase db = mDatabase.db();
+        Cursor c = db.query(Keys.TABLE_NAME + " INNER JOIN " + KeyRings.TABLE_NAME + " ON (" +
+                            KeyRings.TABLE_NAME + "." + KeyRings._ID + " = " +
+                            Keys.TABLE_NAME + "." + Keys.KEY_RING_ID + ") " +
+                            " INNER JOIN " + Keys.TABLE_NAME + " AS masterKey ON (" +
+                            KeyRings.TABLE_NAME + "." + KeyRings._ID + " = " +
+                            "masterKey." + Keys.KEY_RING_ID + " AND " +
+                            "masterKey." + Keys.IS_MASTER_KEY + " = '1') " +
+                            " INNER JOIN " + UserIds.TABLE_NAME + " ON (" +
+                            UserIds.TABLE_NAME + "." + UserIds.KEY_ID + " = " +
+                            "masterKey." + Keys._ID + " AND " +
+                            UserIds.TABLE_NAME + "." + UserIds.RANK + " = '0')",
+                            new String[] { UserIds.USER_ID },
+                             Keys.TABLE_NAME + "." + Keys.KEY_ID + " = ? AND " +
+                             KeyRings.TABLE_NAME + "." + KeyRings.TYPE + " = ?",
+                             new String[] {
+                                 "" + keyId,
+                                 "" + type,
+                             },
+                             null, null, null);
+        String userId = "";
+        if (c != null && c.moveToFirst()) {
+            do {
+                userId = c.getString(0);
+            } while (c.moveToNext());
+        }
+
+        if (c != null) {
+            c.close();
+        }
+
+        return userId;
+    }
+
+    public static void encrypt(Context context,
+                               InputStream inStream, OutputStream outStream,
+                               long dataLength,
+                               boolean armored,
+                               long encryptionKeyIds[], long signatureKeyId,
+                               String signaturePassPhrase,
+                               ProgressDialogUpdater progress,
+                               int symmetricAlgorithm, int hashAlgorithm, int compression,
+                               String passPhrase)
+            throws IOException, GeneralException, PGPException, NoSuchProviderException,
+            NoSuchAlgorithmException, SignatureException {
+        Security.addProvider(new BouncyCastleProvider());
+
+        if (encryptionKeyIds == null) {
+            encryptionKeyIds = new long[0];
+        }
+
+        ArmoredOutputStream armorOut = null;
+        OutputStream out = null;
+        OutputStream encryptOut = null;
+        if (armored) {
+            armorOut = new ArmoredOutputStream(outStream);
+            armorOut.setHeader("Version", FULL_VERSION);
+            out = armorOut;
+        } else {
+            out = outStream;
+        }
+        PGPSecretKey signingKey = null;
+        PGPSecretKeyRing signingKeyRing = null;
+        PGPPrivateKey signaturePrivateKey = null;
+
+        if (encryptionKeyIds.length == 0 && passPhrase == null) {
+            throw new GeneralException(context.getString(R.string.error_noEncryptionKeysOrPassPhrase));
+        }
+
+        if (signatureKeyId != 0) {
+            signingKeyRing = getSecretKeyRing(signatureKeyId);
+            signingKey = getSigningKey(signatureKeyId);
+            if (signingKey == null) {
+                throw new GeneralException(context.getString(R.string.error_signatureFailed));
+            }
+
+            if (signaturePassPhrase == null) {
+                throw new GeneralException(context.getString(R.string.error_noSignaturePassPhrase));
+            }
+            progress.setProgress(R.string.progress_extractingSignatureKey, 0, 100);
+            signaturePrivateKey = signingKey.extractPrivateKey(signaturePassPhrase.toCharArray(),
+                                                               new BouncyCastleProvider());
+        }
+
+        PGPSignatureGenerator signatureGenerator = null;
+        progress.setProgress(R.string.progress_preparingStreams, 5, 100);
+        // encrypt and compress input file content
+        PGPEncryptedDataGenerator cPk =
+                new PGPEncryptedDataGenerator(symmetricAlgorithm, true, new SecureRandom(),
+                                              new BouncyCastleProvider());
+
+        if (encryptionKeyIds.length == 0) {
+            // symmetric encryption
+            cPk.addMethod(passPhrase.toCharArray());
+        }
+        for (int i = 0; i < encryptionKeyIds.length; ++i) {
+            PGPPublicKey key = getEncryptPublicKey(encryptionKeyIds[i]);
+            if (key != null) {
+                cPk.addMethod(key);
+            }
+        }
+        encryptOut = cPk.open(out, new byte[1 << 16]);
+
+        if (signatureKeyId != 0) {
+            progress.setProgress(R.string.progress_preparingSignature, 10, 100);
+            signatureGenerator =
+                    new PGPSignatureGenerator(signingKey.getPublicKey().getAlgorithm(),
+                                              hashAlgorithm,
+                                              new BouncyCastleProvider());
+            signatureGenerator.initSign(PGPSignature.BINARY_DOCUMENT, signaturePrivateKey);
+            String userId = getMainUserId(getMasterKey(signingKeyRing));
+
+            PGPSignatureSubpacketGenerator spGen = new PGPSignatureSubpacketGenerator();
+            spGen.setSignerUserID(false, userId);
+            signatureGenerator.setHashedSubpackets(spGen.generate());
+        }
+
+        PGPCompressedDataGenerator compressGen = null;
+        BCPGOutputStream bcpgOut = null;
+        if (compression == Id.choice.compression.none) {
+            bcpgOut = new BCPGOutputStream(encryptOut);
+        } else {
+            compressGen = new PGPCompressedDataGenerator(compression);
+            bcpgOut = new BCPGOutputStream(compressGen.open(encryptOut));
+        }
+        if (signatureKeyId != 0) {
+            signatureGenerator.generateOnePassVersion(false).encode(bcpgOut);
+        }
+
+        PGPLiteralDataGenerator literalGen = new PGPLiteralDataGenerator();
+        // file name not needed, so empty string
+        OutputStream pOut = literalGen.open(bcpgOut, PGPLiteralData.BINARY, "",
+                                            new Date(), new byte[1 << 16]);
+
+        progress.setProgress(R.string.progress_encrypting, 20, 100);
+        long done = 0;
+        int n = 0;
+        byte[] buffer = new byte[1 << 16];
+        while ((n = inStream.read(buffer)) > 0) {
+            pOut.write(buffer, 0, n);
+            if (signatureKeyId != 0) {
+                signatureGenerator.update(buffer, 0, n);
+            }
+            done += n;
+            if (dataLength != 0) {
+                progress.setProgress((int) (20 + (95 - 20) * done / dataLength), 100);
+            }
+        }
+
+        literalGen.close();
+
+        if (signatureKeyId != 0) {
+            progress.setProgress(R.string.progress_generatingSignature, 95, 100);
+            signatureGenerator.generate().encode(pOut);
+        }
+        if (compressGen != null) {
+            compressGen.close();
+        }
+        encryptOut.close();
+        if (armored) {
+            armorOut.close();
+        }
+
+        progress.setProgress(R.string.progress_done, 100, 100);
+    }
+
+    public static void signText(Context context,
+                                InputStream inStream, OutputStream outStream,
+                                long signatureKeyId, String signaturePassPhrase,
+                                int hashAlgorithm,
+                                ProgressDialogUpdater progress)
+            throws GeneralException, PGPException, IOException, NoSuchAlgorithmException,
+            SignatureException {
+        Security.addProvider(new BouncyCastleProvider());
+
+        ArmoredOutputStream armorOut = new ArmoredOutputStream(outStream);
+        armorOut.setHeader("Version", FULL_VERSION);
+
+        PGPSecretKey signingKey = null;
+        PGPSecretKeyRing signingKeyRing = null;
+        PGPPrivateKey signaturePrivateKey = null;
+
+        if (signatureKeyId == 0) {
+            throw new GeneralException(context.getString(R.string.error_noSignatureKey));
+        }
+
+        signingKeyRing = getSecretKeyRing(signatureKeyId);
+        signingKey = getSigningKey(signatureKeyId);
+        if (signingKey == null) {
+            throw new GeneralException(context.getString(R.string.error_signatureFailed));
+        }
+
+        if (signaturePassPhrase == null) {
+            throw new GeneralException(context.getString(R.string.error_noSignaturePassPhrase));
+        }
+        signaturePrivateKey =
+                signingKey.extractPrivateKey(signaturePassPhrase.toCharArray(),
+                                             new BouncyCastleProvider());
+
+        PGPSignatureGenerator signatureGenerator = null;
+        progress.setProgress(R.string.progress_preparingStreams, 0, 100);
+
+        progress.setProgress(R.string.progress_preparingSignature, 30, 100);
+        signatureGenerator =
+                new PGPSignatureGenerator(signingKey.getPublicKey().getAlgorithm(),
+                                          hashAlgorithm,
+                                          new BouncyCastleProvider());
+        signatureGenerator.initSign(PGPSignature.CANONICAL_TEXT_DOCUMENT, signaturePrivateKey);
+        String userId = getMainUserId(getMasterKey(signingKeyRing));
+
+        PGPSignatureSubpacketGenerator spGen = new PGPSignatureSubpacketGenerator();
+        spGen.setSignerUserID(false, userId);
+        signatureGenerator.setHashedSubpackets(spGen.generate());
+
+        progress.setProgress(R.string.progress_signing, 40, 100);
+
+        armorOut.beginClearText(hashAlgorithm);
+
+        ByteArrayOutputStream lineOut = new ByteArrayOutputStream();
+        int lookAhead = readInputLine(lineOut, inStream);
+
+        processLine(armorOut, signatureGenerator, lineOut.toByteArray());
+
+        if (lookAhead != -1) {
+            do {
+                lookAhead = readInputLine(lineOut, lookAhead, inStream);
+
+                signatureGenerator.update((byte)'\r');
+                signatureGenerator.update((byte)'\n');
+
+                processLine(armorOut, signatureGenerator, lineOut.toByteArray());
+            }
+            while (lookAhead != -1);
+        }
+
+        armorOut.endClearText();
+
+        BCPGOutputStream bOut = new BCPGOutputStream(armorOut);
+        signatureGenerator.generate().encode(bOut);
+        armorOut.close();
+
+        progress.setProgress(R.string.progress_done, 100, 100);
+    }
+
+    public static long getDecryptionKeyId(Context context, InputStream inStream)
+            throws GeneralException, NoAsymmetricEncryptionException, IOException {
+        InputStream in = PGPUtil.getDecoderStream(inStream);
+        PGPObjectFactory pgpF = new PGPObjectFactory(in);
+        PGPEncryptedDataList enc;
+        Object o = pgpF.nextObject();
+
+        // the first object might be a PGP marker packet.
+        if (o instanceof PGPEncryptedDataList) {
+            enc = (PGPEncryptedDataList) o;
+        } else {
+            enc = (PGPEncryptedDataList) pgpF.nextObject();
+        }
+
+        if (enc == null) {
+            throw new GeneralException(context.getString(R.string.error_invalidData));
+        }
+
+        // TODO: currently we always only look at the first known key
+        // find the secret key
+        PGPSecretKey secretKey = null;
+        Iterator it = enc.getEncryptedDataObjects();
+        boolean gotAsymmetricEncryption = false;
+        while (it.hasNext()) {
+            Object obj = it.next();
+            if (obj instanceof PGPPublicKeyEncryptedData) {
+                gotAsymmetricEncryption = true;
+                PGPPublicKeyEncryptedData pbe = (PGPPublicKeyEncryptedData) obj;
+                secretKey = getSecretKey(pbe.getKeyID());
+                if (secretKey != null) {
+                    break;
+                }
+            }
+        }
+
+        if (!gotAsymmetricEncryption) {
+            throw new NoAsymmetricEncryptionException();
+        }
+
+        if (secretKey == null) {
+            return Id.key.none;
+        }
+
+        return secretKey.getKeyID();
+    }
+
+    public static boolean hasSymmetricEncryption(Context context, InputStream inStream)
+            throws GeneralException, IOException {
+        InputStream in = PGPUtil.getDecoderStream(inStream);
+        PGPObjectFactory pgpF = new PGPObjectFactory(in);
+        PGPEncryptedDataList enc;
+        Object o = pgpF.nextObject();
+
+        // the first object might be a PGP marker packet.
+        if (o instanceof PGPEncryptedDataList) {
+            enc = (PGPEncryptedDataList) o;
+        } else {
+            enc = (PGPEncryptedDataList) pgpF.nextObject();
+        }
+
+        if (enc == null) {
+            throw new GeneralException(context.getString(R.string.error_invalidData));
+        }
+
+        Iterator it = enc.getEncryptedDataObjects();
+        while (it.hasNext()) {
+            Object obj = it.next();
+            if (obj instanceof PGPPBEEncryptedData) {
+                return true;
+            }
+        }
+
+        return false;
+    }
+
+    public static Bundle decrypt(Context context,
+                                 PositionAwareInputStream inStream, OutputStream outStream,
+                                 long dataLength,
+                                 String passPhrase, ProgressDialogUpdater progress,
+                                 boolean assumeSymmetric)
+            throws IOException, GeneralException, PGPException, SignatureException {
+        if (passPhrase == null) {
+            passPhrase = "";
+        }
+        Bundle returnData = new Bundle();
+        InputStream in = PGPUtil.getDecoderStream(inStream);
+        PGPObjectFactory pgpF = new PGPObjectFactory(in);
+        PGPEncryptedDataList enc;
+        Object o = pgpF.nextObject();
+        long signatureKeyId = 0;
+
+        int currentProgress = 0;
+        progress.setProgress(R.string.progress_readingData, currentProgress, 100);
+
+        if (o instanceof PGPEncryptedDataList) {
+            enc = (PGPEncryptedDataList) o;
+        } else {
+            enc = (PGPEncryptedDataList) pgpF.nextObject();
+        }
+
+        if (enc == null) {
+            throw new GeneralException(context.getString(R.string.error_invalidData));
+        }
+
+        InputStream clear = null;
+        PGPEncryptedData encryptedData = null;
+
+        currentProgress += 5;
+
+        // TODO: currently we always only look at the first known key or symmetric encryption,
+        // there might be more...
+        if (assumeSymmetric) {
+            PGPPBEEncryptedData pbe = null;
+            Iterator it = enc.getEncryptedDataObjects();
+            // find secret key
+            while (it.hasNext()) {
+                Object obj = it.next();
+                if (obj instanceof PGPPBEEncryptedData) {
+                    pbe = (PGPPBEEncryptedData) obj;
+                    break;
+                }
+            }
+
+            if (pbe == null) {
+                throw new GeneralException(context.getString(R.string.error_noSymmetricEncryptionPacket));
+            }
+
+            progress.setProgress(R.string.progress_preparingStreams, currentProgress, 100);
+            clear = pbe.getDataStream(passPhrase.toCharArray(), new BouncyCastleProvider());
+            encryptedData = pbe;
+            currentProgress += 5;
+        } else {
+            progress.setProgress(R.string.progress_findingKey, currentProgress, 100);
+            PGPPublicKeyEncryptedData pbe = null;
+            PGPSecretKey secretKey = null;
+            Iterator it = enc.getEncryptedDataObjects();
+            // find secret key
+            while (it.hasNext()) {
+                Object obj = it.next();
+                if (obj instanceof PGPPublicKeyEncryptedData) {
+                    PGPPublicKeyEncryptedData encData = (PGPPublicKeyEncryptedData) obj;
+                    secretKey = getSecretKey(encData.getKeyID());
+                    if (secretKey != null) {
+                        pbe = encData;
+                        break;
+                    }
+                }
+            }
+
+            if (secretKey == null) {
+                throw new GeneralException(context.getString(R.string.error_noSecretKeyFound));
+            }
+
+            currentProgress += 5;
+            progress.setProgress(R.string.progress_extractingKey, currentProgress, 100);
+            PGPPrivateKey privateKey = null;
+            try {
+                privateKey = secretKey.extractPrivateKey(passPhrase.toCharArray(),
+                                                         new BouncyCastleProvider());
+            } catch (PGPException e) {
+                throw new PGPException(context.getString(R.string.error_wrongPassPhrase));
+            }
+            currentProgress += 5;
+            progress.setProgress(R.string.progress_preparingStreams, currentProgress, 100);
+            clear = pbe.getDataStream(privateKey, new BouncyCastleProvider());
+            encryptedData = pbe;
+            currentProgress += 5;
+        }
+
+        PGPObjectFactory plainFact = new PGPObjectFactory(clear);
+        Object dataChunk = plainFact.nextObject();
+        PGPOnePassSignature signature = null;
+        PGPPublicKey signatureKey = null;
+        int signatureIndex = -1;
+
+        if (dataChunk instanceof PGPCompressedData) {
+            progress.setProgress(R.string.progress_decompressingData, currentProgress, 100);
+            PGPObjectFactory fact =
+                    new PGPObjectFactory(((PGPCompressedData) dataChunk).getDataStream());
+            dataChunk = fact.nextObject();
+            plainFact = fact;
+            currentProgress += 10;
+        }
+
+        if (dataChunk instanceof PGPOnePassSignatureList) {
+            progress.setProgress(R.string.progress_processingSignature, currentProgress, 100);
+            returnData.putBoolean(EXTRA_SIGNATURE, true);
+            PGPOnePassSignatureList sigList = (PGPOnePassSignatureList) dataChunk;
+            for (int i = 0; i < sigList.size(); ++i) {
+                signature = sigList.get(i);
+                signatureKey = getPublicKey(signature.getKeyID());
+                if (signatureKeyId == 0) {
+                    signatureKeyId = signature.getKeyID();
+                }
+                if (signatureKey == null) {
+                    signature = null;
+                } else {
+                    signatureIndex = i;
+                    signatureKeyId = signature.getKeyID();
+                    String userId = null;
+                    PGPPublicKeyRing sigKeyRing = getPublicKeyRing(signatureKeyId);
+                    if (sigKeyRing != null) {
+                        userId = getMainUserId(getMasterKey(sigKeyRing));
+                    }
+                    returnData.putString(EXTRA_SIGNATURE_USER_ID, userId);
+                    break;
+                }
+            }
+
+            returnData.putLong(EXTRA_SIGNATURE_KEY_ID, signatureKeyId);
+
+            if (signature != null) {
+                signature.initVerify(signatureKey, new BouncyCastleProvider());
+            } else {
+                returnData.putBoolean(EXTRA_SIGNATURE_UNKNOWN, true);
+            }
+
+            dataChunk = plainFact.nextObject();
+            currentProgress += 10;
+        }
+
+        if (dataChunk instanceof PGPLiteralData) {
+            progress.setProgress(R.string.progress_decrypting, currentProgress, 100);
+            PGPLiteralData literalData = (PGPLiteralData) dataChunk;
+            OutputStream out = outStream;
+
+            byte[] buffer = new byte[1 << 16];
+            InputStream dataIn = literalData.getInputStream();
+
+            int startProgress = currentProgress;
+            int endProgress = 100;
+            if (signature != null) {
+                endProgress = 90;
+            } else if (encryptedData.isIntegrityProtected()) {
+                endProgress = 95;
+            }
+            int n = 0;
+            int done = 0;
+            long startPos = inStream.position();
+            while ((n = dataIn.read(buffer)) > 0) {
+                out.write(buffer, 0, n);
+                done += n;
+                if (signature != null) {
+                    try {
+                        signature.update(buffer, 0, n);
+                    } catch (SignatureException e) {
+                        returnData.putBoolean(EXTRA_SIGNATURE_SUCCESS, false);
+                        signature = null;
+                    }
+                }
+                // unknown size, but try to at least have a moving, slowing down progress bar
+                currentProgress = startProgress + (endProgress - startProgress) * done / (done + 100000);
+                if (dataLength - startPos == 0) {
+                    currentProgress = endProgress;
+                } else {
+                    currentProgress = (int)(startProgress + (endProgress - startProgress) *
+                                        (inStream.position() - startPos) / (dataLength - startPos));
+                }
+                progress.setProgress(currentProgress, 100);
+            }
+
+            if (signature != null) {
+                progress.setProgress(R.string.progress_verifyingSignature, 90, 100);
+                PGPSignatureList signatureList = (PGPSignatureList) plainFact.nextObject();
+                PGPSignature messageSignature = (PGPSignature) signatureList.get(signatureIndex);
+                if (signature.verify(messageSignature)) {
+                    returnData.putBoolean(EXTRA_SIGNATURE_SUCCESS, true);
+                } else {
+                    returnData.putBoolean(EXTRA_SIGNATURE_SUCCESS, false);
+                }
+            }
+        }
+
+        // TODO: add integrity somewhere
+        if (encryptedData.isIntegrityProtected()) {
+            progress.setProgress(R.string.progress_verifyingIntegrity, 95, 100);
+            if (encryptedData.verify()) {
+                // passed
+            } else {
+                // failed
+            }
+        } else {
+            // no integrity check
+        }
+
+        progress.setProgress(R.string.progress_done, 100, 100);
+        return returnData;
+    }
+
+    public static Bundle verifyText(Context context,
+                                    InputStream inStream, OutputStream outStream,
+                                    ProgressDialogUpdater progress)
+            throws IOException, GeneralException, PGPException, SignatureException {
+        Bundle returnData = new Bundle();
+
+        ByteArrayOutputStream out = new ByteArrayOutputStream();
+        ArmoredInputStream aIn = new ArmoredInputStream(inStream);
+
+        progress.setProgress(R.string.progress_done, 0, 100);
+
+        // mostly taken from ClearSignedFileProcessor
+        ByteArrayOutputStream lineOut = new ByteArrayOutputStream();
+        int lookAhead = readInputLine(lineOut, aIn);
+        byte[] lineSep = getLineSeparator();
+
+        byte[] line = lineOut.toByteArray();
+        out.write(line, 0, getLengthWithoutSeparator(line));
+        out.write(lineSep);
+
+        while (lookAhead != -1 && aIn.isClearText()) {
+            lookAhead = readInputLine(lineOut, lookAhead, aIn);
+            line = lineOut.toByteArray();
+            out.write(line, 0, getLengthWithoutSeparator(line));
+            out.write(lineSep);
+        }
+
+        out.close();
+
+        byte[] clearText = out.toByteArray();
+        outStream.write(clearText);
+
+        returnData.putBoolean(EXTRA_SIGNATURE, true);
+
+        progress.setProgress(R.string.progress_processingSignature, 60, 100);
+        PGPObjectFactory pgpFact = new PGPObjectFactory(aIn);
+
+        PGPSignatureList sigList = (PGPSignatureList) pgpFact.nextObject();
+        if (sigList == null) {
+            throw new GeneralException(context.getString(R.string.error_corruptData));
+        }
+        PGPSignature signature = null;
+        long signatureKeyId = 0;
+        PGPPublicKey signatureKey = null;
+        for (int i = 0; i < sigList.size(); ++i) {
+            signature = sigList.get(i);
+            signatureKey = getPublicKey(signature.getKeyID());
+            if (signatureKeyId == 0) {
+                signatureKeyId = signature.getKeyID();
+            }
+            if (signatureKey == null) {
+                signature = null;
+            } else {
+                signatureKeyId = signature.getKeyID();
+                String userId = null;
+                PGPPublicKeyRing sigKeyRing = getPublicKeyRing(signatureKeyId);
+                if (sigKeyRing != null) {
+                    userId = getMainUserId(getMasterKey(sigKeyRing));
+                }
+                returnData.putString(EXTRA_SIGNATURE_USER_ID, userId);
+                break;
+            }
+        }
+
+        returnData.putLong(EXTRA_SIGNATURE_KEY_ID, signatureKeyId);
+
+        if (signature == null) {
+            returnData.putBoolean(EXTRA_SIGNATURE_UNKNOWN, true);
+            progress.setProgress(R.string.progress_done, 100, 100);
+            return returnData;
+        }
+
+        signature.initVerify(signatureKey, new BouncyCastleProvider());
+
+        InputStream sigIn = new BufferedInputStream(new ByteArrayInputStream(clearText));
+
+        lookAhead = readInputLine(lineOut, sigIn);
+
+        processLine(signature, lineOut.toByteArray());
+
+        if (lookAhead != -1) {
+            do {
+                lookAhead = readInputLine(lineOut, lookAhead, sigIn);
+
+                signature.update((byte)'\r');
+                signature.update((byte)'\n');
+
+                processLine(signature, lineOut.toByteArray());
+            }
+            while (lookAhead != -1);
+        }
+
+        returnData.putBoolean(EXTRA_SIGNATURE_SUCCESS, signature.verify());
+
+        progress.setProgress(R.string.progress_done, 100, 100);
+        return returnData;
+    }
+
+    // taken from ClearSignedFileProcessor in BC
+    private static int readInputLine(ByteArrayOutputStream bOut, InputStream fIn)
+        throws IOException {
+        bOut.reset();
+
+        int lookAhead = -1;
+        int ch;
+
+        while ((ch = fIn.read()) >= 0) {
+            bOut.write(ch);
+            if (ch == '\r' || ch == '\n') {
+                lookAhead = readPassedEOL(bOut, ch, fIn);
+                break;
+            }
+        }
+
+        return lookAhead;
+    }
+
+    private static int readInputLine(ByteArrayOutputStream bOut, int lookAhead, InputStream fIn)
+        throws IOException {
+        bOut.reset();
+
+        int ch = lookAhead;
+
+        do {
+            bOut.write(ch);
+            if (ch == '\r' || ch == '\n') {
+                lookAhead = readPassedEOL(bOut, ch, fIn);
+                break;
+            }
+        }
+        while ((ch = fIn.read()) >= 0);
+
+        if (ch < 0) {
+            lookAhead = -1;
+        }
+
+        return lookAhead;
+    }
+
+    private static int readPassedEOL(ByteArrayOutputStream bOut, int lastCh, InputStream fIn)
+        throws IOException {
+        int lookAhead = fIn.read();
+
+        if (lastCh == '\r' && lookAhead == '\n') {
+            bOut.write(lookAhead);
+            lookAhead = fIn.read();
+        }
+
+        return lookAhead;
+    }
+
+    private static void processLine(PGPSignature sig, byte[] line)
+        throws SignatureException, IOException {
+        int length = getLengthWithoutWhiteSpace(line);
+        if (length > 0) {
+            sig.update(line, 0, length);
+        }
+    }
+
+    private static void processLine(OutputStream aOut, PGPSignatureGenerator sGen, byte[] line)
+        throws SignatureException, IOException {
+        int length = getLengthWithoutWhiteSpace(line);
+        if (length > 0) {
+            sGen.update(line, 0, length);
+        }
+
+        aOut.write(line, 0, line.length);
+    }
+
+    private static int getLengthWithoutSeparator(byte[] line) {
+        int end = line.length - 1;
+
+        while (end >= 0 && isLineEnding(line[end])) {
+            end--;
+        }
+
+        return end + 1;
+    }
+
+    private static boolean isLineEnding(byte b) {
+        return b == '\r' || b == '\n';
+    }
+
+    private static int getLengthWithoutWhiteSpace(byte[] line) {
+        int end = line.length - 1;
+
+        while (end >= 0 && isWhiteSpace(line[end])) {
+            end--;
+        }
+
+        return end + 1;
+    }
+
+    private static boolean isWhiteSpace(byte b) {
+        return b == '\r' || b == '\n' || b == '\t' || b == ' ';
+    }
+
+    private static byte[] getLineSeparator() {
+        String nl = System.getProperty("line.separator");
+        byte[] nlBytes = new byte[nl.length()];
+
+        for (int i = 0; i != nlBytes.length; i++) {
+            nlBytes[i] = (byte)nl.charAt(i);
+        }
+
+        return nlBytes;
+    }
+}