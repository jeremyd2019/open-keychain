/*
 * Copyright (C) 2010 Thialfihar <thi@thialfihar.org>
 *
 * Licensed under the Apache License, Version 2.0 (the "License");
 * you may not use this file except in compliance with the License.
 * You may obtain a copy of the License at
 *
 *      http://www.apache.org/licenses/LICENSE-2.0
 *
 * Unless required by applicable law or agreed to in writing, software
 * distributed under the License is distributed on an "AS IS" BASIS,
 * WITHOUT WARRANTIES OR CONDITIONS OF ANY KIND, either express or implied.
 * See the License for the specific language governing permissions and
 * limitations under the License.
 */

package org.thialfihar.android.apg;

import org.spongycastle.bcpg.CompressionAlgorithmTags;
<<<<<<< HEAD
=======

>>>>>>> debb9040

public final class Id {
    
    public static final String TAG = "APG";
    
    public static final class menu {
        public static final int export = 0x21070001;
        public static final int delete = 0x21070002;
        public static final int edit = 0x21070003;
        public static final int update = 0x21070004;
        public static final int exportToServer = 0x21070005;
        public static final int share = 0x21070006;
        public static final int signKey = 0x21070007;

        public static final class option {
            public static final int new_pass_phrase = 0x21070001;
            public static final int create = 0x21070002;
            public static final int about = 0x21070003;
            public static final int manage_public_keys = 0x21070004;
            public static final int manage_secret_keys = 0x21070005;
            public static final int import_keys = 0x21070006;
            public static final int export_keys = 0x21070007;
            public static final int preferences = 0x21070008;
            public static final int search = 0x21070009;
            public static final int help = 0x21070010;
            public static final int key_server = 0x21070011;
            public static final int scanQRCode = 0x21070012;
        }
    }

    public static final class message {
        public static final int progress_update = 0x21070001;
        public static final int done = 0x21070002;
        public static final int import_keys = 0x21070003;
        public static final int export_keys = 0x21070004;
        public static final int import_done = 0x21070005;
        public static final int export_done = 0x21070006;
        public static final int create_key = 0x21070007;
        public static final int edit_key = 0x21070008;
        public static final int delete_done = 0x21070009;
        public static final int query_done = 0x21070010;
        public static final int unknown_signature_key = 0x21070011;
    }

    public static final class request {
        public static final int public_keys = 0x21070001;
        public static final int secret_keys = 0x21070002;
        public static final int filename = 0x21070003;
        public static final int output_filename = 0x21070004;
        public static final int key_server_preference = 0x21070005;
        public static final int look_up_key_id = 0x21070006;
        public static final int export_to_server = 0x21070007;
        public static final int import_from_qr_code = 0x21070008;
        public static final int sign_key = 0x21070009;
    }

    public static final class dialog {
        public static final int pass_phrase = 0x21070001;
        public static final int encrypting = 0x21070002;
        public static final int decrypting = 0x21070003;
        public static final int new_pass_phrase = 0x21070004;
        public static final int pass_phrases_do_not_match = 0x21070005;
        public static final int no_pass_phrase = 0x21070006;
        public static final int saving = 0x21070007;
        public static final int delete_key = 0x21070008;
        public static final int import_keys = 0x21070009;
        public static final int importing = 0x2107000a;
        public static final int export_key = 0x2107000b;
        public static final int export_keys = 0x2107000c;
        public static final int exporting = 0x2107000d;
        public static final int new_account = 0x2107000e;
        public static final int about = 0x2107000f;
        public static final int change_log = 0x21070010;
        public static final int output_filename = 0x21070011;
        public static final int delete_file = 0x21070012;
        public static final int deleting = 0x21070013;
        public static final int help = 0x21070014;
        public static final int querying = 0x21070015;
        public static final int lookup_unknown_key = 0x21070016;
        public static final int signing = 0x21070017;
    }

    public static final class task {
        public static final int import_keys = 0x21070001;
        public static final int export_keys = 0x21070002;
    }

    public static final class database {
        public static final int type_public = 0;
        public static final int type_secret = 1;
    }

    public static final class type {
        public static final int public_key = 0x21070001;
        public static final int secret_key = 0x21070002;
        public static final int user_id = 0x21070003;
        public static final int key = 0x21070004;
    }

    public static final class choice {
        public static final class algorithm {
            public static final int dsa = 0x21070001;
            public static final int elgamal = 0x21070002;
            public static final int rsa = 0x21070003;
        }

        public static final class compression {
            public static final int none = 0x21070001;
            public static final int zlib = CompressionAlgorithmTags.ZLIB;
            public static final int bzip2 = CompressionAlgorithmTags.BZIP2;
            public static final int zip = CompressionAlgorithmTags.ZIP;
        }

        public static final class usage {
            public static final int sign_only = 0x21070001;
            public static final int encrypt_only = 0x21070002;
            public static final int sign_and_encrypt = 0x21070003;
        }

        public static final class action {
            public static final int encrypt = 0x21070001;
            public static final int decrypt = 0x21070002;
            public static final int import_public = 0x21070003;
            public static final int import_secret = 0x21070004;
        }
    }

    public static final class return_value {
        public static final int ok = 0;
        public static final int error = -1;
        public static final int no_master_key = -2;
        public static final int updated = 1;
        public static final int bad = -3;
    }

    public static final class target {
        public static final int clipboard = 0x21070001;
        public static final int email = 0x21070002;
        public static final int file = 0x21070003;
        public static final int message = 0x21070004;
    }

    public static final class mode {
        public static final int undefined = 0x21070001;
        public static final int byte_array = 0x21070002;
        public static final int file = 0x21070003;
        public static final int stream = 0x21070004;
    }

    public static final class key {
        public static final int none = 0;
        public static final int symmetric = -1;
    }

    public static final class content {
        public static final int unknown = 0;
        public static final int encrypted_data = 1;
        public static final int keys = 2;
    }

    public static final class keyserver {
        public static final int search = 0x21070001;
        public static final int get = 0x21070002;
        public static final int add = 0x21070003;
    }
}<|MERGE_RESOLUTION|>--- conflicted
+++ resolved
@@ -17,10 +17,6 @@
 package org.thialfihar.android.apg;
 
 import org.spongycastle.bcpg.CompressionAlgorithmTags;
-<<<<<<< HEAD
-=======
-
->>>>>>> debb9040
 
 public final class Id {
     
