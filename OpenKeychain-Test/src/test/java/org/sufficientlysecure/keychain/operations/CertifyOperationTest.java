--- conflicted
+++ resolved
@@ -165,13 +165,8 @@
 
         CertifyActionsParcel actions = new CertifyActionsParcel(mStaticRing1.getMasterKeyId());
         actions.add(new CertifyAction(mStaticRing2.getMasterKeyId(),
-<<<<<<< HEAD
-                mStaticRing2.getPublicKey().getUnorderedUserIds(), null));
-        CertifyResult result = op.certify(actions, null);
-=======
                 mStaticRing2.getPublicKey().getUnorderedUserIds()));
         CertifyResult result = op.certify(actions, new CryptoInputParcel(mKeyPhrase1), null);
->>>>>>> baac3050
 
         Assert.assertTrue("certification must succeed", result.success());
 
